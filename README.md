--- conflicted
+++ resolved
@@ -60,17 +60,11 @@
 <p><img src="./assets/dle-demo-animated.gif" border="0" /></p>
 
 Try it yourself right now:
-<<<<<<< HEAD
-- enter [the Database Lab Platform](https://console.postgres.ai/), join the "Demo" organization, and test cloning of ~1 TiB demo database, or
-- check out another demo setup (DBLab 3.4): https://demo.aws.postgres.ai:446/instance, use the token `demo_token` to enter
-- if you are looking for DBLab 4.0, with branching and snapshotting support in API/CLI/UI, check out this demo instance: https://branching.aws.postgres.ai:446/instance, use the token `demo_token` to enter
-=======
 - Visit [Postgres.ai Console](https://console.postgres.ai/), set up your first organization and provision a DBLab Standard Edition (DBLab SE) to any cloud or on-prem
     - [Pricing](https://postgres.ai/pricing) (starting at $62/month)
     - [Doc: How to install DBLab SE](https://postgres.ai/docs/how-to-guides/administration/install-dle-from-postgres-ai)
 - Demo: https://demo.aws.postgres.ai (use the token `demo-token` to access)
-- Looking for a free version? Install DBLab Community Edition by [following this tutorial](https://postgres.ai/docs/tutorials/database-lab-tutorial)
->>>>>>> c8b1e820
+- if you are looking for DBLab 4.0, with branching and snapshotting support in API/CLI/UI, check out this demo instance: https://branching.aws.postgres.ai:446/instance, use the token `demo-token` to enter
 
 ## How it works
 Thin cloning is fast because it uses [Copy-on-Write (CoW)](https://en.wikipedia.org/wiki/Copy-on-write#In_computer_storage). DBLab supports two technologies to enable CoW and thin cloning: [ZFS](https://en.wikipedia.org/wiki/ZFS) (default) and [LVM](https://en.wikipedia.org/wiki/Logical_Volume_Manager_(Linux)).
