<div align="center">
  <img width="500" src="./assets/dle.svg" border="0" />
  <sub><br /><a href="./translations/README.german.md">Deutsch</a> | <a href="./translations/README.portuguese-br.md">Português (BR)</a> | <a href="./translations/README.russian.md">Русский</a> | <a href="./translations/README.spanish.md">Español</a> | <a href="./translations/README.ukrainian.md">Українська</a></sub>
</div>

<br />

<<<<<<< HEAD
<div align="center"><h1 align="center">Database Lab Engine (DBLab)</h1></div>

<div align="center">
  <a href="https://twitter.com/intent/tweet?via=Database_Lab&url=https://github.com/postgres-ai/database-lab-engine/&text=Thin%20@PostgreSQL%20clones%20–%20DBLab%20provides%20blazing-fast%20database%20cloning%20to%20build%20powerful%20development,%20test,%20QA,%20staging%20environments.">
=======
<div align="center"><h1 align="center">DBLab Engine</h1></div>

<div align="center">
  <a href="https://twitter.com/intent/tweet?via=Database_Lab&url=https://github.com/postgres-ai/database-lab-engine/&text=20@PostgreSQL%branching%20–%20DLE%20provides%20blazing-fast%20database%20cloning%20to%20build%20powerful%20development,%20test,%20QA,%20staging%20environments.">
>>>>>>> 7932d0f0
    <img src="https://img.shields.io/twitter/url/https/github.com/postgres-ai/database-lab-engine.svg?style=for-the-badge" alt="twitter">
  </a>
</div>

<div align="center">
  <strong>⚡ Blazing-fast Postgres cloning and branching 🐘</strong><br /><br />
  🛠️ Build powerful dev/test environments.<br />
  🔃 Cover 100% of DB migrations with CI tests.<br>
  💡 Quickly verify ChatGPT ideas to get rid of hallucinations.<br /><br />
  Available for any PostgreSQL, including self-managed and managed<sup>*</sup> like AWS RDS, GCP CloudSQL, Supabase, Timescale.<br /><br />
  Can be installed and used anywhere: all clouds and on-premises.
</div>

<br />

<div align="center">
  <a href="https://postgres.ai" target="blank"><img src="https://img.shields.io/badge/Postgres-AI-orange.svg?style=flat" /></a> <a href="https://github.com/postgres-ai/database-lab-engine/releases/latest"><img src="https://img.shields.io/github/v/release/postgres-ai/database-lab-engine?color=orange&label=Database+Lab&logo=data:image/png;base64,iVBORw0KGgoAAAANSUhEUgAAACYAAAAYCAYAAACWTY9zAAAACXBIWXMAAAsTAAALEwEAmpwYAAAAAXNSR0IArs4c6QAAAARnQU1BAACxjwv8YQUAAAPYSURBVHgBrVc9SCNBFH7JpVCrjdpotVgFES9qp8LdgaXNFWLnJY2lsVC0zIGKQeEujRw2508lNndqISKaA38a/4Io/qBGQc2B6IKgImLufYPj7W42Jsb9YNidb2ffvHnzzZsZB1mgra3to9Pp9Docjvdc9XJR3G63qm9zdXUV44fGJZZIJKKPj4+R/v7+CNkEh3wJBoPKzc1NIC8vr7WoqEgpLS2l4uJiYodEscLd3R2dnZ2Jcnh4SNvb23ByiG2E2R6cpo6Oju/s9EZfX9+Q/C8F95O5P5ITjnV2dqq5ubnz1dXVam1tLeXk5FA24CjS6uoqLS4uxtjpT729vbGLi4ujubk5lflf3IcfDuu4CHOfJbe8vKwuLCwITno7f3p6mrALBwcHCdiEba4egYP97u7uYDru8vIy0dPT8835NFg1Pz+f7MLT1Kt6DrIoKyv7ko7Dvx6Pxycdo3A4LKbirYDWRkdHLb/t7u5mxO3t7SkuWWlubhYGoa+qqiriBSBGlAkwoK2tLYhf1Ovr62lwcNDwfXJykgoLCzPiELVnx1BpaWkRK2xtbU2IGA3Bw1kWpMGZ29tb0jRNPNGmpKSE6urqxFOPgYEBcrlcwtmVlZWMOF48/x2TQJT0kZIpwQzpbKpUIuHz+YjTh4FrbGykgoKCFzmX3gGrNAHOHIXXwOwUYHbKinsWP+YWzr0VsDE+Pp7EQxZmoafisIAMGoNgkfFl1n8NMN0QP7RZU1Nj+IaOZmdnDUJ/iTOIH8LFasTHqakp0ZHUG6bTrCUpfk6I4h+0w4ACgYBoDxsAbzFUUVFBTU1NNDMzkxGH2TOIH53DORQZBdm5Ocehc6SUyspKQnJOtY21t7dnxSWtSj3MK/StQJQz4aDTZ/Fjbu2ClS1EfGdnJ4k7OTlJ4jBTLj2B1YRpzDY9SPHqp5WPUrS0tCQ64z3QwKG9FL+eM4i/oaFBkHzsoJGREeFcOvGfn5+LJ/7DO9rI7M9HKdFubGyMysvLBT8xMWHgsA1acQiQQWMwKKOFzuQBEOI35zg4gcyvKArhDCcHYIbf78+KSyl+vZN24f7+XjNzVuJHOyn+GCJjF5721pieQ+Ll8lvPoc/19fUkbnNzc1hEjC8dfj7yzHPGViH+dBtzKmC6oVEcrWETHJ+tKBqNwqlwKBQKWnCtVtw7kGxM83q9w8fHx3/ZqIdHrFxfX9PDw4PQEY4jVsBKhuhxFpuenkbR9vf3Q9ze39XVFUcb3sTd8Xj8K3f2Q/6XCeew6pBX1Ee+seD69oGrChfV6vrGR3SN22zg+sbXvQ2+fETIJvwDtXvnpBGzG2wAAAAASUVORK5CYII=" alt="Latest release" /></a>

  <a href="https://gitlab.com/postgres-ai/database-lab/-/pipelines" target="blank"><img src="https://gitlab.com/postgres-ai/database-lab//badges/master/pipeline.svg" alt="CI pipeline status" /></a> <a href="https://goreportcard.com/report/gitlab.com/postgres-ai/database-lab" target="blank"><img src="https://goreportcard.com/badge/gitlab.com/postgres-ai/database-lab" alt="Go report" /></a>  <a href="https://depshield.github.io" target="blank"><img src="https://depshield.sonatype.org/badges/postgres-ai/database-lab-engine/depshield.svg" alt="DepShield Badge" /></a>

  <a href="./CODE_OF_CONDUCT.md"><img src="https://img.shields.io/badge/Contributor%20Covenant-2.1-4baaaa.svg?logoColor=black&labelColor=white&color=blue" alt="Contributor Covenant" /></a> <a href="https://slack.postgres.ai" target="blank"><img src="https://img.shields.io/badge/Chat-Slack-blue.svg?logo=slack&style=flat&logoColor=black&labelColor=white&color=blue" alt="Community Slack" /></a> <a href="https://twitter.com/intent/follow?screen_name=Database_Lab" target="blank"><img src="https://img.shields.io/twitter/follow/Database_Lab.svg?style=social&maxAge=3600" alt="Twitter Follow" /></a>
</div>

<div align="center">
  <h3>
    <a href="#features">Features</a>
    <span> | </span>
    <a href="https://postgres.ai/docs">Documentation</a>
    <span> | </span>
    <a href="https://postgres.ai/blog/tags/database-lab-engine">Blog</a>
    <span> | </span>
    <a href="#community--support">Community & Support</a>
    <span> | </span>
    <a href="./CONTRIBUTING.md">Contributing</a>
  </h3>
</div>

---
<<<<<<< HEAD
  <sub><sup>*</sup> For a managed PostgreSQL cloud service such as AWS RDS or Heroku, where physical connection and access to PGDATA are not available, DBLab is supposed to be running on a separate VM in the same region, performing periodical automated full refresh of data and serving itself as a database-as-a-service solution providing thin database clones for development and testing purposes.</sub>

## Why DBLab?
- Build dev/QA/staging environments based on full-size production-like databases.
=======
  <sub><sup>*</sup>For managed PostgreSQL cloud services like AWS RDS or Heroku, direct physical connection and PGDATA access aren't possible. In these cases, DBLab should run on a separate VM within the same region. It will routinely auto-refresh its data, effectively acting as a database-as-a-service solution. This setup then offers thin database branching ideal for development and testing.</sub>

## Why DBLab?
- Build dev/QA/staging environments using full-scale, production-like databases.
>>>>>>> 7932d0f0
- Provide temporary full-size database clones for SQL query analysis and optimization (see also: [SQL optimization chatbot Joe](https://gitlab.com/postgres-ai/joe)).
- Automatically test database changes in CI/CD pipelines, minimizing risks of production incidents.
- Rapidly validate ChatGPT or other LLM concepts, check for hallucinations, and iterate towards effective solutions.

For example, cloning a 1 TiB PostgreSQL database takes just about 10 seconds. On a single machine, you can have dozens of independent clones running simultaneously, supporting extensive development and testing activities without any added hardware costs.

<p><img src="./assets/dle-demo-animated.gif" border="0" /></p>

Try it yourself right now:
<<<<<<< HEAD
- enter [the Database Lab Platform](https://console.postgres.ai/), join the "Demo" organization, and test cloning of ~1 TiB demo database, or
- check out another demo setup (DBLab 3.4): https://demo.aws.postgres.ai:446/instance, use the token `demo_token` to enter
- if you are looking for DBLab 4.0, with branching and snapshotting support in API/CLI/UI, check out this demo instance: https://branching.aws.postgres.ai:446/instance, use the token `demo_token` to enter

## How it works
Thin cloning is fast because it uses [Copy-on-Write (CoW)](https://en.wikipedia.org/wiki/Copy-on-write#In_computer_storage). DBLab supports two technologies to enable CoW and thin cloning: [ZFS](https://en.wikipedia.org/wiki/ZFS) (default) and [LVM](https://en.wikipedia.org/wiki/Logical_Volume_Manager_(Linux)).
=======
- Visit [Postgres.ai Console](https://console.postgres.ai/), set up your first organization and provision a DBLab Standard Edition (DBLab SE) to any cloud or on-prem
    - [Pricing](https://postgres.ai/pricing) (starting at $62/month)
    - [Doc: How to install DBLab SE](https://postgres.ai/docs/how-to-guides/administration/install-dle-from-postgres-ai)
- Demo: https://demo.aws.postgres.ai:446/instance (use the token `demo_token` to access)
- Looking for a free version? Install DBLab Community Edition by [following this tutorial](https://postgres.ai/docs/tutorials/database-lab-tutorial)

## How it works
Thin cloning is fast because it is based on [Copy-on-Write (CoW)](https://en.wikipedia.org/wiki/Copy-on-write#In_computer_storage). DBLab employs two technologies for enabling thin cloning: [ZFS](https://en.wikipedia.org/wiki/ZFS) (default) and [LVM](https://en.wikipedia.org/wiki/Logical_Volume_Manager_(Linux)).
>>>>>>> 7932d0f0

Using ZFS, DBLab routinely takes new snapshots of the data directory, managing a collection of them and removing old or unused ones. When requesting a fresh clone, users have the option to select their preferred snapshot.

Read more:
- [How it works](https://postgres.ai/products/how-it-works)
- [Database Migration Testing](https://postgres.ai/products/database-migration-testing)
- [SQL Optimization with Joe Bot](https://postgres.ai/products/joe)
- [Questions and answers](https://postgres.ai/docs/questions-and-answers)

## Where to start
- [DBLab tutorial for any PostgreSQL database](https://postgres.ai/docs/tutorials/database-lab-tutorial)
- [DBLab tutorial for Amazon RDS](https://postgres.ai/docs/tutorials/database-lab-tutorial-amazon-rds)
- [How to install DBLab SE using Postgres.ai Console](https://postgres.ai/docs/how-to-guides/administration/install-dle-from-postgres-ai)
- [How to install DBLab SE using AWS Marketplace](https://postgres.ai/docs/how-to-guides/administration/install-dle-from-aws-marketplace)

## Case studies
- GitLab: [How GitLab iterates on SQL performance optimization workflow to reduce downtime risks](https://postgres.ai/resources/case-studies/gitlab)

## Features
<<<<<<< HEAD
- Blazing-fast cloning of Postgres databases – a few seconds to create a new clone ready to accept connections and queries, regardless of database size.
- The theoretical maximum number of snapshots and clones is 2<sup>64</sup> ([ZFS](https://en.wikipedia.org/wiki/ZFS), default).
- The theoretical maximum size of PostgreSQL data directory: 256 quadrillion zebibytes, or 2<sup>128</sup> bytes ([ZFS](https://en.wikipedia.org/wiki/ZFS), default).
- PostgreSQL major versions supported: 9.6–14.
- Two technologies are supported to enable thin cloning ([CoW](https://en.wikipedia.org/wiki/Copy-on-write)): [ZFS](https://en.wikipedia.org/wiki/ZFS) and [LVM](https://en.wikipedia.org/wiki/Logical_Volume_Manager_(Linux)).
- All components are packaged in Docker containers.
- UI to make manual work more convenient.
- API and CLI to automate the work with DBLab snapshots, branches, and clones (Postgres endpoints).
- By default, PostgreSQL containers include many popular extensions ([docs](https://postgres.ai/docs/database-lab/supported-databases#extensions-included-by-default)).
- PostgreSQL containers can be customized ([docs](https://postgres.ai/docs/database-lab/supported-databases#how-to-add-more-extensions)).
- Source database can be located anywhere (self-managed Postgres, AWS RDS, GCP CloudSQL, Azure, Timescale Cloud, and so on) and does NOT require any adjustments. There are NO requirements to install ZFS or Docker to the source (production) databases.
- Initial data provisioning can be done at either the physical (pg_basebackup, backup / archiving tools such as WAL-G or pgBackRest) or logical (dump/restore directly from the source or from files stored at AWS S3) level.
- For logical mode, partial data retrieval is supported (specific databases, specific tables).
- For physical mode, a continuously updated state is supported ("sync container"), making DBLab a specialized version of standby Postgres.
- For logical mode, periodic full refresh is supported, automated, and controlled by DBLab. It is possible to use multiple disks containing different versions of the database, so full refresh won't require downtime.
- Fast Point in Time Recovery (PITR) to the points available in DBLab snapshots.
- Unused clones are automatically deleted.
- "Deletion protection" flag can be used to block automatic or manual deletion of clones.
- Snapshot retention policies supported in DBLab configuration.
- Persistent clones: clones survive DBLab restarts (including full VM reboots).
- The "reset" command can be used to switch to a different version of data.
- DB Migration Checker component collects various artifacts useful for DB testing in CI ([docs](https://postgres.ai/docs/db-migration-checker)).
- SSH port forwarding for API and Postgres connections.
- Docker container config parameters can be specified in the DBLab config.
- Resource usage quotas for clones: CPU, RAM (container quotas, supported by Docker)
- Postgres config parameters can be specified in the DBLab config (separately for clones, the "sync" container, and the "promote" container).
- Monitoring: auth-free `/healthz` API endpoint, extended `/status` (requires auth), [Netdata module](https://gitlab.com/postgres-ai/netdata_for_dle).
=======
- Speed & scale
    - Blazing-fast cloning of Postgres databases – clone in seconds, irrespective of database size
    - Theoretical max of snapshots/clones: 2<sup>64</sup> ([ZFS](https://en.wikipedia.org/wiki/ZFS), default)
    - Maximum size of PostgreSQL data directory: 256 quadrillion zebibytes, or 2<sup>128</sup> bytes ([ZFS](https://en.wikipedia.org/wiki/ZFS), default)
- Support & technologies
    - Supported PostgreSQL versions: 9.6–15
    - Thin cloning ([CoW](https://en.wikipedia.org/wiki/Copy-on-write)) technologies: [ZFS](https://en.wikipedia.org/wiki/ZFS) and [LVM](https://en.wikipedia.org/wiki/Logical_Volume_Manager_(Linux))
    - UI for manual tasks and API & CLI for automation
    - Packaged in Docker containers for all components
- Postgres containers
    - Popular extensions including contrib modules, pgvector, HypoPG and many others ([docs](https://postgres.ai/docs/database-lab/supported-databases#extensions-included-by-default))
    - Customization capabilities for containers ([docs](https://postgres.ai/docs/database-lab/supported-databases#how-to-add-more-extensions))
    - Docker container and Postgres config parameters in DBLab config
- Source database requirements
    - Location flexibility: self-managed Postgres, AWS RDS, GCP CloudSQL, Azure, etc. No source adjustments needed
    - No ZFS or Docker requirements for source databases
- Data provisioning & retrieval
    - Physical (pg_basebackup, WAL-G, pgBackRest) and logical (dump/restore) provisioning
    - Partial data retrieval in logical mode (specific databases/tables)
    - Continuous update in physical mode
    - Periodic full refresh in logical mode without downtime
- Recovery & management
    - Fast Point in Time Recovery (PITR) for physical mode
    - Auto-deletion of unused clones
    - Snapshot retention policies in DBLab configuration
- Clones
    - "Deletion protection" for preventing clone deletion
    - Persistent clones withstand DBLab restarts
    - "Reset" command for data version switching
    - Resource quotas: CPU, RAM
- Monitoring & security
    - `/healthz` API endpoint (no auth), extended `/status` endpoint ([API docs](https://api.dblab.dev))
    - Netdata module for insights
>>>>>>> 7932d0f0

## How to contribute
### Support us on GitHub/GitLab
The simplest way to show your support is by giving us a star on GitHub or GitLab! ⭐

![Add a star](./assets/star.gif)

### Spread the word
- Shoot out a tweet and mention [@Database_Lab](https://twitter.com/Database_Lab) 
- Share this repo's link on your favorite social media platform

<<<<<<< HEAD
If you are actively using DBLab, tell others about your experience. You can use the logo referenced below and stored in the `./assets` folder. Feel free to put them in your documents, slide decks, application, and website interfaces to show that you use DBLab.
=======
### Share your experience
If DBLab has been a vital tool for you, tell the world about your journey. Use the logo from the `./assets` folder for a visual touch. Whether it's in documents, presentations, applications, or on your website, let everyone know you trust and use DBLab.
>>>>>>> 7932d0f0

HTML snippet for lighter backgrounds:
<p>
  <img width="400" src="https://postgres.ai/assets/powered-by-dle-for-light-background.svg" />
</p>

```html
<a href="http://databaselab.io">
  <img width="400" src="https://postgres.ai/assets/powered-by-dle-for-light-background.svg" />
</a>
```

For darker backgrounds:
<p style="background-color: #bbb">
  <img width="400" src="https://postgres.ai/assets/powered-by-dle-for-dark-background.svg" />
</p>

```html
<a href="http://databaselab.io">
  <img width="400" src="https://postgres.ai/assets/powered-by-dle-for-dark-background.svg" />
</a>
```

### Propose an idea or report a bug
Check out our [contributing guide](./CONTRIBUTING.md) for more details.

### Participate in development
Check out our [contributing guide](./CONTRIBUTING.md) for more details.


### Reference guides
- [DBLab components](https://postgres.ai/docs/reference-guides/database-lab-engine-components)
<<<<<<< HEAD
- [DBLab configuration reference](https://postgres.ai/docs/database-lab/config-reference)
- [DBLab API reference](https://postgres.ai/swagger-ui/dblab/)
- [DBLab Client CLI (`dblab`) reference](https://postgres.ai/docs/database-lab/cli-reference)

### How-to guides
- [How to install DBLab SE](XXXXXXX) – TBD
- [How to install and initialize DBLab CLI `dblab`](https://postgres.ai/docs/how-to-guides/cli/cli-install-init)
=======
- [Client CLI reference](https://postgres.ai/docs/database-lab/cli-reference)
- [DBLab API reference](https://api.dblab.dev/)
- [DBLab configuration reference](https://postgres.ai/docs/database-lab/config-reference)

### How-to guides
- [How to install and initialize Database Lab CLI](https://postgres.ai/docs/how-to-guides/cli/cli-install-init)
>>>>>>> 7932d0f0
- [How to manage DBLab](https://postgres.ai/docs/how-to-guides/administration)
- [How to work with clones](https://postgres.ai/docs/how-to-guides/cloning)
- [How to work with branches](XXXXXXX) – TBD
- [How to integrate DBLab with GitHub Actions](XXXXXXX) – TBD
- [How to integrate DBLab with GitLab CI/CD](XXXXXXX) – TBD

More you can find in [the "How-to guides" section](https://postgres.ai/docs/how-to-guides) of the docs. 

### Miscellaneous
- [DBLab Docker images](https://hub.docker.com/r/postgresai/dblab-server)
- [Extended Docker images for PostgreSQL (with plenty of extensions)](https://hub.docker.com/r/postgresai/extended-postgres)
- [SQL Optimization chatbot (Joe Bot)](https://postgres.ai/docs/joe-bot)
- [DB Migration Checker](https://postgres.ai/docs/db-migration-checker)

## License
<<<<<<< HEAD
DBLab source code is licensed under the OSI-approved open-source license Apache License 2.0
=======
DBLab source code is licensed under the OSI-approved open source license [Apache 2.0](https://opensource.org/license/apache-2-0/).
>>>>>>> 7932d0f0

Reach out to the Postgres.ai team if you use or want to start using DBLab Standard Edition (DBLab SE) or Enterprise Edition (DBLab EE): [Contact page](https://postgres.ai/contact).

## Community & Support
- ["Database Lab Engine Community Covenant Code of Conduct"](./CODE_OF_CONDUCT.md)
- Where to get help: [Contact page](https://postgres.ai/contact)
- [Community Slack](https://slack.postgres.ai)
<<<<<<< HEAD
- If you need to report a security issue, follow instructions in ["DBLab security guidelines"](./SECURITY.md).
=======
- If you need to report a security issue, follow instructions in ["Database Lab Engine security guidelines"](./SECURITY.md)
>>>>>>> 7932d0f0

[![Contributor Covenant](https://img.shields.io/badge/Contributor%20Covenant-2.1-4baaaa.svg?color=blue)](./CODE_OF_CONDUCT.md)

Many thanks to our amazing contributors!

<a href = "https://github.com/postgresml/pgcat/graphs/contributors">
  <img src = "https://contrib.rocks/image?repo=postgres-ai/database-lab"/>
</a>

## Translations
Making DBLab more accessible to engineers around the globe is a great help for the project. Check details in the [translation section of contributing guide](./CONTRIBUTING.md#Translation).

This README is available in the following translations:
- [German / Deutsch](translations/README.german.md) (by [@ane4ka](https://github.com/ane4ka))
- [Brazilian Portuguese / Português (BR)](translations/README.portuguese-br.md) (by [@Alexand](https://gitlab.com/Alexand))
- [Russian / Pусский](translations/README.russian.md) (by [@Tanya301](https://github.com/Tanya301))
- [Spanish / Español](translations/README.spanish.md) (by [@asotolongo](https://gitlab.com/asotolongo))
- [Ukrainian / Українська](translations/README.ukrainian.md) (by [@denis-boost](https://github.com/denis-boost))

👉 [How to make a translation contribution](./CONTRIBUTING.md#translation)

<|MERGE_RESOLUTION|>--- conflicted
+++ resolved
@@ -5,17 +5,10 @@
 
 <br />
 
-<<<<<<< HEAD
-<div align="center"><h1 align="center">Database Lab Engine (DBLab)</h1></div>
-
-<div align="center">
-  <a href="https://twitter.com/intent/tweet?via=Database_Lab&url=https://github.com/postgres-ai/database-lab-engine/&text=Thin%20@PostgreSQL%20clones%20–%20DBLab%20provides%20blazing-fast%20database%20cloning%20to%20build%20powerful%20development,%20test,%20QA,%20staging%20environments.">
-=======
 <div align="center"><h1 align="center">DBLab Engine</h1></div>
 
 <div align="center">
   <a href="https://twitter.com/intent/tweet?via=Database_Lab&url=https://github.com/postgres-ai/database-lab-engine/&text=20@PostgreSQL%branching%20–%20DLE%20provides%20blazing-fast%20database%20cloning%20to%20build%20powerful%20development,%20test,%20QA,%20staging%20environments.">
->>>>>>> 7932d0f0
     <img src="https://img.shields.io/twitter/url/https/github.com/postgres-ai/database-lab-engine.svg?style=for-the-badge" alt="twitter">
   </a>
 </div>
@@ -54,17 +47,10 @@
 </div>
 
 ---
-<<<<<<< HEAD
-  <sub><sup>*</sup> For a managed PostgreSQL cloud service such as AWS RDS or Heroku, where physical connection and access to PGDATA are not available, DBLab is supposed to be running on a separate VM in the same region, performing periodical automated full refresh of data and serving itself as a database-as-a-service solution providing thin database clones for development and testing purposes.</sub>
-
-## Why DBLab?
-- Build dev/QA/staging environments based on full-size production-like databases.
-=======
   <sub><sup>*</sup>For managed PostgreSQL cloud services like AWS RDS or Heroku, direct physical connection and PGDATA access aren't possible. In these cases, DBLab should run on a separate VM within the same region. It will routinely auto-refresh its data, effectively acting as a database-as-a-service solution. This setup then offers thin database branching ideal for development and testing.</sub>
 
 ## Why DBLab?
 - Build dev/QA/staging environments using full-scale, production-like databases.
->>>>>>> 7932d0f0
 - Provide temporary full-size database clones for SQL query analysis and optimization (see also: [SQL optimization chatbot Joe](https://gitlab.com/postgres-ai/joe)).
 - Automatically test database changes in CI/CD pipelines, minimizing risks of production incidents.
 - Rapidly validate ChatGPT or other LLM concepts, check for hallucinations, and iterate towards effective solutions.
@@ -74,23 +60,12 @@
 <p><img src="./assets/dle-demo-animated.gif" border="0" /></p>
 
 Try it yourself right now:
-<<<<<<< HEAD
 - enter [the Database Lab Platform](https://console.postgres.ai/), join the "Demo" organization, and test cloning of ~1 TiB demo database, or
 - check out another demo setup (DBLab 3.4): https://demo.aws.postgres.ai:446/instance, use the token `demo_token` to enter
 - if you are looking for DBLab 4.0, with branching and snapshotting support in API/CLI/UI, check out this demo instance: https://branching.aws.postgres.ai:446/instance, use the token `demo_token` to enter
 
 ## How it works
 Thin cloning is fast because it uses [Copy-on-Write (CoW)](https://en.wikipedia.org/wiki/Copy-on-write#In_computer_storage). DBLab supports two technologies to enable CoW and thin cloning: [ZFS](https://en.wikipedia.org/wiki/ZFS) (default) and [LVM](https://en.wikipedia.org/wiki/Logical_Volume_Manager_(Linux)).
-=======
-- Visit [Postgres.ai Console](https://console.postgres.ai/), set up your first organization and provision a DBLab Standard Edition (DBLab SE) to any cloud or on-prem
-    - [Pricing](https://postgres.ai/pricing) (starting at $62/month)
-    - [Doc: How to install DBLab SE](https://postgres.ai/docs/how-to-guides/administration/install-dle-from-postgres-ai)
-- Demo: https://demo.aws.postgres.ai:446/instance (use the token `demo_token` to access)
-- Looking for a free version? Install DBLab Community Edition by [following this tutorial](https://postgres.ai/docs/tutorials/database-lab-tutorial)
-
-## How it works
-Thin cloning is fast because it is based on [Copy-on-Write (CoW)](https://en.wikipedia.org/wiki/Copy-on-write#In_computer_storage). DBLab employs two technologies for enabling thin cloning: [ZFS](https://en.wikipedia.org/wiki/ZFS) (default) and [LVM](https://en.wikipedia.org/wiki/Logical_Volume_Manager_(Linux)).
->>>>>>> 7932d0f0
 
 Using ZFS, DBLab routinely takes new snapshots of the data directory, managing a collection of them and removing old or unused ones. When requesting a fresh clone, users have the option to select their preferred snapshot.
 
@@ -110,7 +85,6 @@
 - GitLab: [How GitLab iterates on SQL performance optimization workflow to reduce downtime risks](https://postgres.ai/resources/case-studies/gitlab)
 
 ## Features
-<<<<<<< HEAD
 - Blazing-fast cloning of Postgres databases – a few seconds to create a new clone ready to accept connections and queries, regardless of database size.
 - The theoretical maximum number of snapshots and clones is 2<sup>64</sup> ([ZFS](https://en.wikipedia.org/wiki/ZFS), default).
 - The theoretical maximum size of PostgreSQL data directory: 256 quadrillion zebibytes, or 2<sup>128</sup> bytes ([ZFS](https://en.wikipedia.org/wiki/ZFS), default).
@@ -138,41 +112,6 @@
 - Resource usage quotas for clones: CPU, RAM (container quotas, supported by Docker)
 - Postgres config parameters can be specified in the DBLab config (separately for clones, the "sync" container, and the "promote" container).
 - Monitoring: auth-free `/healthz` API endpoint, extended `/status` (requires auth), [Netdata module](https://gitlab.com/postgres-ai/netdata_for_dle).
-=======
-- Speed & scale
-    - Blazing-fast cloning of Postgres databases – clone in seconds, irrespective of database size
-    - Theoretical max of snapshots/clones: 2<sup>64</sup> ([ZFS](https://en.wikipedia.org/wiki/ZFS), default)
-    - Maximum size of PostgreSQL data directory: 256 quadrillion zebibytes, or 2<sup>128</sup> bytes ([ZFS](https://en.wikipedia.org/wiki/ZFS), default)
-- Support & technologies
-    - Supported PostgreSQL versions: 9.6–15
-    - Thin cloning ([CoW](https://en.wikipedia.org/wiki/Copy-on-write)) technologies: [ZFS](https://en.wikipedia.org/wiki/ZFS) and [LVM](https://en.wikipedia.org/wiki/Logical_Volume_Manager_(Linux))
-    - UI for manual tasks and API & CLI for automation
-    - Packaged in Docker containers for all components
-- Postgres containers
-    - Popular extensions including contrib modules, pgvector, HypoPG and many others ([docs](https://postgres.ai/docs/database-lab/supported-databases#extensions-included-by-default))
-    - Customization capabilities for containers ([docs](https://postgres.ai/docs/database-lab/supported-databases#how-to-add-more-extensions))
-    - Docker container and Postgres config parameters in DBLab config
-- Source database requirements
-    - Location flexibility: self-managed Postgres, AWS RDS, GCP CloudSQL, Azure, etc. No source adjustments needed
-    - No ZFS or Docker requirements for source databases
-- Data provisioning & retrieval
-    - Physical (pg_basebackup, WAL-G, pgBackRest) and logical (dump/restore) provisioning
-    - Partial data retrieval in logical mode (specific databases/tables)
-    - Continuous update in physical mode
-    - Periodic full refresh in logical mode without downtime
-- Recovery & management
-    - Fast Point in Time Recovery (PITR) for physical mode
-    - Auto-deletion of unused clones
-    - Snapshot retention policies in DBLab configuration
-- Clones
-    - "Deletion protection" for preventing clone deletion
-    - Persistent clones withstand DBLab restarts
-    - "Reset" command for data version switching
-    - Resource quotas: CPU, RAM
-- Monitoring & security
-    - `/healthz` API endpoint (no auth), extended `/status` endpoint ([API docs](https://api.dblab.dev))
-    - Netdata module for insights
->>>>>>> 7932d0f0
 
 ## How to contribute
 ### Support us on GitHub/GitLab
@@ -184,12 +123,8 @@
 - Shoot out a tweet and mention [@Database_Lab](https://twitter.com/Database_Lab) 
 - Share this repo's link on your favorite social media platform
 
-<<<<<<< HEAD
-If you are actively using DBLab, tell others about your experience. You can use the logo referenced below and stored in the `./assets` folder. Feel free to put them in your documents, slide decks, application, and website interfaces to show that you use DBLab.
-=======
 ### Share your experience
 If DBLab has been a vital tool for you, tell the world about your journey. Use the logo from the `./assets` folder for a visual touch. Whether it's in documents, presentations, applications, or on your website, let everyone know you trust and use DBLab.
->>>>>>> 7932d0f0
 
 HTML snippet for lighter backgrounds:
 <p>
@@ -222,22 +157,12 @@
 
 ### Reference guides
 - [DBLab components](https://postgres.ai/docs/reference-guides/database-lab-engine-components)
-<<<<<<< HEAD
-- [DBLab configuration reference](https://postgres.ai/docs/database-lab/config-reference)
-- [DBLab API reference](https://postgres.ai/swagger-ui/dblab/)
-- [DBLab Client CLI (`dblab`) reference](https://postgres.ai/docs/database-lab/cli-reference)
-
-### How-to guides
-- [How to install DBLab SE](XXXXXXX) – TBD
-- [How to install and initialize DBLab CLI `dblab`](https://postgres.ai/docs/how-to-guides/cli/cli-install-init)
-=======
 - [Client CLI reference](https://postgres.ai/docs/database-lab/cli-reference)
 - [DBLab API reference](https://api.dblab.dev/)
 - [DBLab configuration reference](https://postgres.ai/docs/database-lab/config-reference)
 
 ### How-to guides
 - [How to install and initialize Database Lab CLI](https://postgres.ai/docs/how-to-guides/cli/cli-install-init)
->>>>>>> 7932d0f0
 - [How to manage DBLab](https://postgres.ai/docs/how-to-guides/administration)
 - [How to work with clones](https://postgres.ai/docs/how-to-guides/cloning)
 - [How to work with branches](XXXXXXX) – TBD
@@ -253,11 +178,7 @@
 - [DB Migration Checker](https://postgres.ai/docs/db-migration-checker)
 
 ## License
-<<<<<<< HEAD
-DBLab source code is licensed under the OSI-approved open-source license Apache License 2.0
-=======
 DBLab source code is licensed under the OSI-approved open source license [Apache 2.0](https://opensource.org/license/apache-2-0/).
->>>>>>> 7932d0f0
 
 Reach out to the Postgres.ai team if you use or want to start using DBLab Standard Edition (DBLab SE) or Enterprise Edition (DBLab EE): [Contact page](https://postgres.ai/contact).
 
@@ -265,11 +186,7 @@
 - ["Database Lab Engine Community Covenant Code of Conduct"](./CODE_OF_CONDUCT.md)
 - Where to get help: [Contact page](https://postgres.ai/contact)
 - [Community Slack](https://slack.postgres.ai)
-<<<<<<< HEAD
-- If you need to report a security issue, follow instructions in ["DBLab security guidelines"](./SECURITY.md).
-=======
 - If you need to report a security issue, follow instructions in ["Database Lab Engine security guidelines"](./SECURITY.md)
->>>>>>> 7932d0f0
 
 [![Contributor Covenant](https://img.shields.io/badge/Contributor%20Covenant-2.1-4baaaa.svg?color=blue)](./CODE_OF_CONDUCT.md)
 
