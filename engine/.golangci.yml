--- conflicted
+++ resolved
@@ -71,11 +71,7 @@
     - gochecknoinits
     - goconst
     - gocritic
-<<<<<<< HEAD
-    - gomnd
-=======
     - goimports
->>>>>>> b6fb47df
     - gosimple
     - govet
     - ineffassign
@@ -95,12 +91,6 @@
     - depguard
     - gosec
     - gocyclo # currently unmaintained
-<<<<<<< HEAD
-    - goimports # TODO: move it back to "enable" (Nik 2023-06-09)
-  presets:
-=======
-  #presets:
->>>>>>> b6fb47df
   fast: false
 
 issues:
