#!/bin/bash
set -euxo pipefail

TAG=${TAG:-${CI_COMMIT_REF_SLUG:-"master"}}
IMAGE2TEST="registry.gitlab.com/postgres-ai/database-lab/dblab-server:${TAG}"
DLE_SERVER_NAME="dblab_server_test"

# Environment variables for replacement rules
export SOURCE_HOST="${SOURCE_HOST:-172.17.0.1}"
export SOURCE_PORT="${SOURCE_PORT:-7432}"
export SOURCE_USERNAME="${SOURCE_USERNAME:-postgres}"
export SOURCE_PASSWORD="${SOURCE_PASSWORD:-secretpassword}"
export POSTGRES_VERSION="${POSTGRES_VERSION:-13}"
export DLE_TEST_MOUNT_DIR="/var/lib/test/dblab_mount"
export DLE_TEST_POOL_NAME="test_dblab_pool"
export DLE_SERVER_PORT=${DLE_SERVER_PORT:-12345}
export DLE_PORT_POOL_FROM=${DLE_PORT_POOL_FROM:-9000}
export DLE_PORT_POOL_TO=${DLE_PORT_POOL_TO:-9100}

DIR=${0%/*}

if [[ "${SOURCE_HOST}" = "172.17.0.1" ]]; then
### Step 0. Create source database
  TMP_DATA_DIR="/tmp/dle_test/physical_basebackup"

  sudo docker rm postgres"${POSTGRES_VERSION}" || true

  sudo docker run \
    --name postgres"${POSTGRES_VERSION}" \
    --label pgdb \
    --label dblab_test \
    --privileged \
    --publish 172.17.0.1:"${SOURCE_PORT}":5432 \
    --env PGDATA=/var/lib/postgresql/pgdata \
    --env POSTGRES_USER="${SOURCE_USERNAME}" \
    --env POSTGRES_PASSWORD="${SOURCE_PASSWORD}" \
    --env POSTGRES_DB=test \
    --env POSTGRES_HOST_AUTH_METHOD=md5 \
    --volume "${TMP_DATA_DIR}"/postgresql/"${POSTGRES_VERSION}"/test:/var/lib/postgresql/pgdata \
    --detach \
    postgres:"${POSTGRES_VERSION}-alpine"

  check_database_readiness(){
    sudo docker exec postgres"${POSTGRES_VERSION}" psql -d test -U postgres -c 'select' > /dev/null 2>&1
    return $?
  }

  for i in {1..300}; do
    check_database_readiness && break || echo "test database is not ready yet"
    sleep 1
  done

  check_database_readiness || (echo "test database is not ready" && exit 1)

  # add "host replication" to pg_hba.conf
  sudo docker exec postgres"${POSTGRES_VERSION}" bash -c 'echo "host replication all 0.0.0.0/0 md5" >> $PGDATA/pg_hba.conf'
  # reload conf
  sudo docker exec postgres"${POSTGRES_VERSION}" psql -U postgres -c 'select pg_reload_conf()'

  # Change wal_level and max_wal_senders parameters for PostgreSQL 9.6
  if [[ "${POSTGRES_VERSION}" = "9.6" ]]; then
    sudo docker exec postgres"${POSTGRES_VERSION}" psql -U postgres -c 'ALTER SYSTEM SET wal_level = replica'
    sudo docker exec postgres"${POSTGRES_VERSION}" psql -U postgres -c 'ALTER SYSTEM SET max_wal_senders = 10'
    sudo docker restart postgres"${POSTGRES_VERSION}"
    for i in {1..300}; do
      sudo docker exec postgres"${POSTGRES_VERSION}" psql -U postgres -c 'select' > /dev/null 2>&1  && break || echo "test database is not ready yet"
      sleep 1
    done
  fi

  check_data_existence(){
    sudo docker exec postgres"${POSTGRES_VERSION}" psql -d test -U postgres --command 'select from pgbench_accounts' > /dev/null 2>&1
    return $?
  }

  generate_data(){
    # Generate data in the test database using pgbench
    # 1,000,000 accounts, ~0.14 GiB of data.
    sudo docker exec postgres"${POSTGRES_VERSION}" pgbench -U postgres -i -s 10 test

    # Database info
    sudo docker exec postgres"${POSTGRES_VERSION}" psql -U postgres -c "\l+ test"
  }

  check_data_existence || generate_data
fi

### Step 1. Prepare a machine with disk, Docker, and ZFS
source "${DIR}/_prerequisites.ubuntu.sh"
source "${DIR}/_zfs.file.sh"


### Step 2. Configure and launch the Database Lab Engine

configDir="$HOME/.dblab/engine/configs"
metaDir="$HOME/.dblab/engine/meta"
logsDir="$HOME/.dblab/engine/logs"

# Copy the contents of configuration example 
mkdir -p "${configDir}"
mkdir -p "${logsDir}"

curl https://gitlab.com/postgres-ai/database-lab/-/raw/"${TAG:-master}"/engine/configs/config.example.physical_generic.yml \
 --output "${configDir}/server.yml"

# Edit the following options
yq eval -i '
  .global.debug = true |
  .platform.enableTelemetry = false |
  .embeddedUI.enabled = false |
  .server.port = env(DLE_SERVER_PORT) |
  .poolManager.mountDir = env(DLE_TEST_MOUNT_DIR) |
  .provision.portPool.from = env(DLE_PORT_POOL_FROM) |
  .provision.portPool.to = env(DLE_PORT_POOL_TO) |
  .databaseContainer.dockerImage = "postgresai/extended-postgres:" + strenv(POSTGRES_VERSION) |
  .retrieval.spec.physicalRestore.options.envs.PGUSER = strenv(SOURCE_USERNAME) |
  .retrieval.spec.physicalRestore.options.envs.PGPASSWORD = strenv(SOURCE_PASSWORD) |
  .retrieval.spec.physicalRestore.options.envs.PGHOST = strenv(SOURCE_HOST) |
  .retrieval.spec.physicalRestore.options.envs.PGPORT = env(SOURCE_PORT) |
  .retrieval.spec.physicalRestore.options.customTool.command = "pg_basebackup -X stream -D " + strenv(DLE_TEST_MOUNT_DIR) + "/" + strenv(DLE_TEST_POOL_NAME) + "/data"
' "${configDir}/server.yml"

# Edit the following options for PostgreSQL 9.6
if [ "${POSTGRES_VERSION}" = "9.6" ]; then
  yq eval -i '
  .databaseConfigs.configs.shared_preload_libraries = "pg_stat_statements, auto_explain" |
  .databaseConfigs.configs.log_directory = "log" |
  .retrieval.spec.physicalRestore.options.sync.configs.log_directory = "log" |
  .retrieval.spec.physicalSnapshot.options.promotion.configs.log_directory = "log"
  ' "${configDir}/server.yml"
fi

# Edit the following options for PostgreSQL 15beta4
if [ "${POSTGRES_VERSION}" = "15beta4" ]; then
  yq eval -i '
  .databaseConfigs.configs.shared_preload_libraries = "pg_stat_statements, auto_explain, logerrors, pg_stat_kcache"
  ' "${configDir}/server.yml"
fi

## Launch Database Lab server
sudo docker run \
  --name ${DLE_SERVER_NAME} \
  --label dblab_control \
  --label dblab_test \
  --privileged \
  --publish ${DLE_SERVER_PORT}:${DLE_SERVER_PORT} \
  --volume /var/run/docker.sock:/var/run/docker.sock \
  --volume ${DLE_TEST_MOUNT_DIR}:${DLE_TEST_MOUNT_DIR}/:rshared \
  --volume "${configDir}":/home/dblab/configs \
  --volume "${metaDir}":/home/dblab/meta \
  --volume "${logsDir}":/home/dblab/logs \
<<<<<<< HEAD
  --volume /sys/kernel/debug:/sys/kernel/debug:rw \
  --volume /lib/modules:/lib/modules:ro \
  --volume /proc:/host_proc:ro \
=======
>>>>>>> f10b153c
  --env DOCKER_API_VERSION=1.39 \
  --detach \
  "${IMAGE2TEST}"

cleanup_service_containers() {
  sudo docker ps -aq --filter label="dblab_engine_name=${DLE_SERVER_NAME}" | xargs --no-run-if-empty sudo docker rm -f
}

trap cleanup_service_containers EXIT

# Check the Database Lab Engine logs
sudo docker logs ${DLE_SERVER_NAME} -f 2>&1 | awk '{print "[CONTAINER dblab_server]: "$0}' &

check_dle_readiness(){
  if [[ $(curl --silent --header 'Verification-Token: secret_token' --header 'Content-Type: application/json' http://localhost:${DLE_SERVER_PORT}/status | jq -r .retrieving.status) ==  "finished" ]] ; then
      return 0
  fi
  return 1
}

### Waiting for the Database Lab Engine initialization (7 minutes).
for i in {1..42}; do
  check_dle_readiness && break || echo "Database Lab Engine is not ready yet"
  sleep 10
done

check_dle_readiness || (echo "Database Lab Engine is not ready" && exit 1)

### Step 3. Start cloning

# Install Database Lab client CLI from job artifacts
sudo cp engine/bin/cli/dblab-linux-amd64 /usr/local/bin/dblab

dblab --version

# Initialize CLI configuration
dblab init \
  --environment-id=test \
  --url=http://localhost:${DLE_SERVER_PORT} \
  --token=secret_token \
  --insecure

# Check the configuration by fetching the status of the instance:
dblab instance status


## Create a clone
dblab clone create \
  --username dblab_user_1 \
  --password secret_password \
  --id testclone

### Check that database system was properly shut down (clone data dir)
CLONE_LOG_DIR="${DLE_TEST_MOUNT_DIR}"/"${DLE_TEST_POOL_NAME}"/clones/dblab_clone_"${DLE_PORT_POOL_FROM}"/data/log
LOG_FILE_CSV=$(sudo ls -t "$CLONE_LOG_DIR" | grep .csv | head -n 1)
if sudo test -d "$CLONE_LOG_DIR"
then
  if sudo grep -q 'database system was not properly shut down; automatic recovery in progress' "$CLONE_LOG_DIR"/"$LOG_FILE_CSV"
  then
      echo "ERROR: database system was not properly shut down" && exit 1
  else
      echo "INFO: database system was properly shut down - OK"
  fi
else
  echo "ERROR: the log directory \"$CLONE_LOG_DIR\" does not exist" && exit 1
fi

# Connect to a clone and check the available table
PGPASSWORD=secret_password psql \
  "host=localhost port=${DLE_PORT_POOL_FROM} user=dblab_user_1 dbname=test" -c '\dt+'

# Drop table
PGPASSWORD=secret_password psql \
  "host=localhost port=${DLE_PORT_POOL_FROM} user=dblab_user_1 dbname=test" -c 'drop table pgbench_accounts'

PGPASSWORD=secret_password psql \
  "host=localhost port=${DLE_PORT_POOL_FROM} user=dblab_user_1 dbname=test" -c '\dt+'

## Reset clone
dblab clone reset testclone

# Check the status of the clone
dblab clone status testclone

# Check the database objects (everything should be the same as when we started)
PGPASSWORD=secret_password psql \
  "host=localhost port=${DLE_PORT_POOL_FROM} user=dblab_user_1 dbname=test" -c '\dt+'

### Step 4. Destroy clone
dblab clone destroy testclone
dblab clone list

## Stop DLE.
sudo docker stop ${DLE_SERVER_NAME}

### Check that database system was properly shut down (main data dir)
LOG_DIR="${DLE_TEST_MOUNT_DIR}"/"${DLE_TEST_POOL_NAME}"/data/log
LOG_FILE_CSV=$(sudo ls -t "$LOG_DIR" | grep .csv | head -n 1)
if sudo test -d "$LOG_DIR"
then
  if [[ $(sudo tail -n 10 "$LOG_DIR"/"$LOG_FILE_CSV" | grep -c 'received fast shutdown request\|database system is shut down') = 2 ]]
  then
      echo "INFO: database system was properly shut down - OK"
  else
      echo "ERROR: database system was not properly shut down" && exit 1
  fi
else
  echo "ERROR: the log directory \"$LOG_DIR\" does not exist" && exit 1
fi

## Stop control containers.
cleanup_service_containers

### Finish. clean up
source "${DIR}/_cleanup.sh"<|MERGE_RESOLUTION|>--- conflicted
+++ resolved
@@ -149,12 +149,6 @@
   --volume "${configDir}":/home/dblab/configs \
   --volume "${metaDir}":/home/dblab/meta \
   --volume "${logsDir}":/home/dblab/logs \
-<<<<<<< HEAD
-  --volume /sys/kernel/debug:/sys/kernel/debug:rw \
-  --volume /lib/modules:/lib/modules:ro \
-  --volume /proc:/host_proc:ro \
-=======
->>>>>>> f10b153c
   --env DOCKER_API_VERSION=1.39 \
   --detach \
   "${IMAGE2TEST}"
