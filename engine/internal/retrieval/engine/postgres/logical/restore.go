--- conflicted
+++ resolved
@@ -102,7 +102,7 @@
 	DockerImage        string                    `yaml:"dockerImage"`
 	ContainerConfig    map[string]interface{}    `yaml:"containerConfig"`
 	Databases          map[string]DumpDefinition `yaml:"databases"`
-	ForceInit          bool                      `yaml:"forceInit"`
+	IgnoreErrors       bool                      `yaml:"ignoreErrors"`
 	ParallelJobs       int                       `yaml:"parallelJobs"`
 	Configs            map[string]string         `yaml:"configs"`
 	QueryPreprocessing query.PreprocessorCfg     `yaml:"queryPreprocessing"`
@@ -211,16 +211,7 @@
 	}
 
 	if !isEmpty {
-		if !r.ForceInit {
-			return fmt.Errorf("the data directory %q is not empty. Use 'forceInit' or empty the data directory: %w",
-				dataDir, err)
-		}
-
-		log.Msg(fmt.Sprintf("The data directory %q is not empty. Existing data may be overwritten.", dataDir))
-
-		if err := updateConfigs(dataDir, r.RestoreOptions.Configs); err != nil {
-			return fmt.Errorf("failed to update configuration: %w", err)
-		}
+		log.Warn(fmt.Sprintf("The data directory %q is not empty. Existing data will be overwritten.", dataDir))
 	}
 
 	if err := tools.PullImage(ctx, r.dockerClient, r.RestoreOptions.DockerImage); err != nil {
@@ -598,7 +589,7 @@
 		Env: []string{"PGAPPNAME=" + dleRetrieval},
 	})
 
-	if err != nil {
+	if err != nil && !r.RestoreOptions.IgnoreErrors {
 		log.Err("Restore command failed: ", output)
 
 		return fmt.Errorf("failed to exec restore command: %w. Output: %s", err, output)
@@ -817,21 +808,13 @@
 	}
 }
 
-<<<<<<< HEAD
-func (r *RestoreJob) buildPGRestoreCommand(dumpName string, definition DumpDefinition) []string {
-=======
 func (r *RestoreJob) buildPGRestoreCommand(dumpName string, definition DumpDefinition, listFile *os.File) []string {
 	// Using the default database name because the database for connection must exist.
->>>>>>> 7932d0f0
 	restoreCmd := []string{"pg_restore", "--username", r.globalCfg.Database.User(), "--dbname", defaults.DBName}
 
 	if definition.dbName != defaults.DBName {
 		// To avoid recreating of the default database.
 		restoreCmd = append(restoreCmd, "--create")
-	}
-
-	if r.ForceInit {
-		restoreCmd = append(restoreCmd, "--clean", "--if-exists")
 	}
 
 	restoreCmd = append(restoreCmd, "--jobs", strconv.Itoa(r.ParallelJobs))
