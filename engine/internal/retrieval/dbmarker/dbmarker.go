--- conflicted
+++ resolved
@@ -52,20 +52,10 @@
 	DataType    string `yaml:"dataType"`
 }
 
-<<<<<<< HEAD
 // Head describes content of HEAD file.
 type Head struct {
 	Ref string `yaml:"ref"`
 }
-=======
-const (
-	// ConfigDir defines the name of the dbMarker configuration directory.
-	ConfigDir      = ".dblab"
-	configFilename = "dbmarker"
-
-	// LogicalDataType defines a logical data type.
-	LogicalDataType = "logical"
->>>>>>> 23b6230d
 
 // SnapshotInfo describes snapshot info.
 type SnapshotInfo struct {
@@ -135,7 +125,6 @@
 	return nil
 }
 
-<<<<<<< HEAD
 // buildFileName builds a DBMarker filename.
 func (m *Marker) buildFileName(filename string) string {
 	return path.Join(m.dataPath, configDir, filename)
@@ -372,9 +361,4 @@
 // buildPathFromRef builds path from ref.
 func (m *Marker) buildPathFromRef(ref string) string {
 	return path.Join(m.dataPath, configDir, ref)
-=======
-// buildFileName builds a DBMarker config filename.
-func (m *Marker) buildFileName() string {
-	return path.Join(m.dataPath, ConfigDir, configFilename)
->>>>>>> 23b6230d
 }