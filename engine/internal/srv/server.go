--- conflicted
+++ resolved
@@ -9,10 +9,8 @@
 	"context"
 	"fmt"
 	"net/http"
-	"regexp"
 	"strings"
 	"time"
-	"unicode"
 
 	"github.com/AlekSi/pointer"
 	"github.com/docker/docker/client"
@@ -41,8 +39,6 @@
 	"gitlab.com/postgres-ai/database-lab/v3/version"
 )
 
-const minTokenLength = 8
-
 // Server defines an HTTP server of the Database Lab.
 type Server struct {
 	validator   validator.Service
@@ -61,7 +57,7 @@
 	pm          *pool.Manager
 	tm          *telemetry.Agent
 	startedAt   *models.LocalTime
-	re          *regexp.Regexp
+	filtering   *log.Filtering
 	reloadFn    func(server *Server) error
 }
 
@@ -75,15 +71,9 @@
 // NewServer initializes a new Server instance with provided configuration.
 func NewServer(cfg *srvCfg.Config, globalCfg *global.Config, engineProps *global.EngineProps,
 	dockerClient *client.Client, cloning *cloning.Base, provisioner *provision.Provisioner,
-<<<<<<< HEAD
-	retrievalSvc *retrieval.Retrieval, platform *platform.Service, observer *observer.Observer,
-	estimator *estimator.Estimator, pm *pool.Manager, tm *telemetry.Agent, tokenKeeper *ws.TokenKeeper,
-	uiManager *embeddedui.UIManager, reloadConfigFn func(server *Server) error) *Server {
-=======
 	retrievalSvc *retrieval.Retrieval, platform *platform.Service, billingSvc *billing.Billing, observer *observer.Observer,
 	pm *pool.Manager, tm *telemetry.Agent, tokenKeeper *ws.TokenKeeper,
 	filtering *log.Filtering, uiManager *embeddedui.UIManager, reloadConfigFn func(server *Server) error) *Server {
->>>>>>> e866da0b
 	server := &Server{
 		Config:      cfg,
 		Global:      globalCfg,
@@ -98,13 +88,6 @@
 			tokenKeeper: tokenKeeper,
 			uiManager:   uiManager,
 		},
-<<<<<<< HEAD
-		docker:    dockerClient,
-		pm:        pm,
-		tm:        tm,
-		startedAt: &models.LocalTime{Time: time.Now().Truncate(time.Second)},
-		reloadFn:  reloadConfigFn,
-=======
 		docker:     dockerClient,
 		pm:         pm,
 		tm:         tm,
@@ -112,9 +95,7 @@
 		filtering:  filtering,
 		startedAt:  &models.LocalTime{Time: time.Now().Truncate(time.Second)},
 		reloadFn:   reloadConfigFn,
->>>>>>> e866da0b
-	}
-	server.initLogRegExp()
+	}
 
 	return server
 }
@@ -295,35 +276,5 @@
 }
 
 func (s *Server) initLogRegExp() {
-<<<<<<< HEAD
-	secretPatterns := []string{
-		"password:\\s?(\\S+)",
-		"POSTGRES_PASSWORD=(\\S+)",
-		"PGPASSWORD=(\\S+)",
-		"accessToken:\\s?(\\S+)",
-		"ACCESS_KEY(_ID)?:\\s?(\\S+)",
-	}
-
-	if len(s.Config.VerificationToken) >= minTokenLength && !containsSpace(s.Config.VerificationToken) {
-		secretPatterns = append(secretPatterns, s.Config.VerificationToken)
-	}
-
-	if accessToken := s.Platform.AccessToken(); len(accessToken) >= minTokenLength && !containsSpace(accessToken) {
-		secretPatterns = append(secretPatterns, accessToken)
-	}
-
-	s.re = regexp.MustCompile("(?i)" + strings.Join(secretPatterns, "|"))
-}
-
-func containsSpace(s string) bool {
-	for _, v := range s {
-		if unicode.IsSpace(v) {
-			return true
-		}
-	}
-
-	return false
-=======
 	s.filtering.ReloadLogRegExp([]string{s.Config.VerificationToken, s.Platform.AccessToken(), s.Platform.OrgKey()})
->>>>>>> e866da0b
 }