include:
  - local: 'ui/packages/ce/.gitlab-ci.yml'
<<<<<<< HEAD
=======
  - local: 'ui/packages/shared/.gitlab-ci.yml'
>>>>>>> 97b719af

.ui_checks: &ui_checks
  rules:
    - if: $CI_COMMIT_TAG =~ /^ui\/[0-9.]+$/
    - if: $CI_COMMIT_TAG =~ /^v[a-zA-Z0-9_.-]*/
    - if: $CI_PIPELINE_SOURCE == "merge_request_event"
    - if: '$CI_COMMIT_BRANCH == $CI_DEFAULT_BRANCH'

.ui_cache: &ui_cache
  image: node:21.1.0-alpine
  cache: &cache
    key: "$CI_COMMIT_REF_SLUG"
    paths:
      - cache/Cypress
      - .pnpm-store
    policy: pull

check-code-style:
  <<: *ui_checks
  <<: *ui_cache
  stage: test
  before_script:
    - corepack enable
    - corepack prepare pnpm@8.9.2 --activate
    - export PNPM_HOME=/usr/local/bin
    - pnpm config set store-dir /builds/postgres-ai/database-lab/.pnpm-store/

  script:
    - pnpm --dir ui/ i
    - pnpm --dir ui/ --filter @postgres.ai/ce lint
  interruptible: true
  cache:
    <<: *cache
    policy: push

semgrep-sast:
  stage: test
  image: returntocorp/semgrep
  <<: *ui_checks
  <<: *ui_cache
  variables:
    # See more at semgrep.dev/explore.
    SEMGREP_RULES: >-
      p/security-audit
      p/secrets
      p/default
      p/owasp-top-ten
      p/javascript
      p/react
    # Upload findings to GitLab SAST Dashboard:
    SEMGREP_GITLAB_JSON: "1"
  script: semgrep ci --gitlab-sast > gl-sast-report.json || true
  artifacts:
    reports:
      sast: gl-sast-report.json

e2e-ce-ui-test:
  <<: *ui_checks
  image: node:21.1.0
  stage: integration-test
  variables:
    CYPRESS_CACHE_FOLDER: '$CI_PROJECT_DIR/cache/Cypress'
  before_script:
    - apt update
    - apt install -y curl libgtk2.0-0 libgtk-3-0 libgbm-dev libnotify-dev libgconf-2-4 libnss3 libxss1 libasound2 libxtst6 xauth xvfb
    - npm install -g wait-on
    - npm install -g pnpm
    - pnpm config set verify-store-integrity false
    # TODO: Set up caching.
    #- pnpm config set store-dir /builds/postgres-ai/database-lab/.pnpm-store/
  script:
<<<<<<< HEAD
    - pnpm --dir ui/ --filter @postgres.ai/ce install
    - pnpm --dir ui/ --filter @postgres.ai/ce build
    - pnpm --dir ui/ --filter @postgres.ai/ce exec cypress install
    - npx serve -s ui/packages/ce/build -l 3001 > server.log 2>&1 &
    - sleep 20
    - timeout 120s wait-on http://localhost:3001 || (echo "❌ UI didn't start in time"; cat server.log; exit 1)
=======
    - pnpm --dir ui/ i --no-frozen-lockfile
    - pnpm --dir ui/ --filter @postgres.ai/ce exec cypress install
    - pnpm --dir ui/ --filter @postgres.ai/ce start & wait-on http://localhost:3001
>>>>>>> 97b719af
    - pnpm --dir ui/ --filter @postgres.ai/ce cy:run<|MERGE_RESOLUTION|>--- conflicted
+++ resolved
@@ -1,9 +1,6 @@
 include:
   - local: 'ui/packages/ce/.gitlab-ci.yml'
-<<<<<<< HEAD
-=======
   - local: 'ui/packages/shared/.gitlab-ci.yml'
->>>>>>> 97b719af
 
 .ui_checks: &ui_checks
   rules:
@@ -75,16 +72,10 @@
     # TODO: Set up caching.
     #- pnpm config set store-dir /builds/postgres-ai/database-lab/.pnpm-store/
   script:
-<<<<<<< HEAD
     - pnpm --dir ui/ --filter @postgres.ai/ce install
     - pnpm --dir ui/ --filter @postgres.ai/ce build
     - pnpm --dir ui/ --filter @postgres.ai/ce exec cypress install
     - npx serve -s ui/packages/ce/build -l 3001 > server.log 2>&1 &
     - sleep 20
     - timeout 120s wait-on http://localhost:3001 || (echo "❌ UI didn't start in time"; cat server.log; exit 1)
-=======
-    - pnpm --dir ui/ i --no-frozen-lockfile
-    - pnpm --dir ui/ --filter @postgres.ai/ce exec cypress install
-    - pnpm --dir ui/ --filter @postgres.ai/ce start & wait-on http://localhost:3001
->>>>>>> 97b719af
     - pnpm --dir ui/ --filter @postgres.ai/ce cy:run