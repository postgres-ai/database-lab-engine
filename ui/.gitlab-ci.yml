include:
  - local: 'ui/packages/ce/.gitlab-ci.yml'
  - local: 'ui/packages/platform/.gitlab-ci.yml'

.ui_checks: &ui_checks
  rules:
    - if: $CI_COMMIT_TAG =~ /^ui\/[0-9.]+$/
    - if: $CI_COMMIT_TAG =~ /^v[a-zA-Z0-9_.-]*/
    - if: $CI_PIPELINE_SOURCE == "merge_request_event"
    - if: '$CI_COMMIT_BRANCH == $CI_DEFAULT_BRANCH'

.ui_cache: &ui_cache
  image: node:21.1.0-alpine
  cache: &cache
    key: "$CI_COMMIT_REF_SLUG"
    paths:
      - cache/Cypress
      - .pnpm-store
    policy: pull

check-code-style:
  <<: *ui_checks
  <<: *ui_cache
  stage: test
  before_script:
    - corepack enable
    - corepack prepare pnpm@8.9.2 --activate
    - export PNPM_HOME=/usr/local/bin
    - pnpm config set store-dir /builds/postgres-ai/database-lab/.pnpm-store/

  script:
    - pnpm --dir ui/ i
    - pnpm --dir ui/ --filter @postgres.ai/ce lint
    - pnpm --dir ui/ --filter @postgres.ai/platform lint
  interruptible: true
  cache:
    <<: *cache
    policy: push

semgrep-sast:
  stage: test
  image: returntocorp/semgrep
  <<: *ui_checks
  <<: *ui_cache
  variables:
    # See more at semgrep.dev/explore.
    SEMGREP_RULES: >-
      p/security-audit
      p/secrets
      p/default
      p/owasp-top-ten
      p/javascript
      p/react
    # Upload findings to GitLab SAST Dashboard:
    SEMGREP_GITLAB_JSON: "1"
  script: semgrep ci --gitlab-sast > gl-sast-report.json || true
  artifacts:
    reports:
      sast: gl-sast-report.json

e2e-ce-ui-test:
  <<: *ui_checks
  image: node:21.1.0
  stage: integration-test
  variables:
    CYPRESS_CACHE_FOLDER: '$CI_PROJECT_DIR/cache/Cypress'
  before_script:
<<<<<<< HEAD
    - apt update && apt install -y curl
    - apt install -y libgtk2.0-0 libgtk-3-0 libgbm-dev libnotify-dev libgconf-2-4 libnss3 libxss1 libasound2 libxtst6 xauth xvfb
=======
    - apt update
    - apt install -y curl libgtk2.0-0 libgtk-3-0 libgbm-dev libnotify-dev libgconf-2-4 libnss3 libxss1 libasound2 libxtst6 xauth xvfb
>>>>>>> c8b1e820
    - npm install -g wait-on
    - npm install -g pnpm
    # TODO: Set up caching.
#    - pnpm config set store-dir /builds/postgres-ai/database-lab/.pnpm-store/
  script:
    - pnpm --dir ui/ i --no-frozen-lockfile
    - pnpm --dir ui/ --filter @postgres.ai/ce start & wait-on http://localhost:3001
    - pnpm --dir ui/ --filter @postgres.ai/ce cy:run<|MERGE_RESOLUTION|>--- conflicted
+++ resolved
@@ -65,13 +65,8 @@
   variables:
     CYPRESS_CACHE_FOLDER: '$CI_PROJECT_DIR/cache/Cypress'
   before_script:
-<<<<<<< HEAD
-    - apt update && apt install -y curl
-    - apt install -y libgtk2.0-0 libgtk-3-0 libgbm-dev libnotify-dev libgconf-2-4 libnss3 libxss1 libasound2 libxtst6 xauth xvfb
-=======
     - apt update
     - apt install -y curl libgtk2.0-0 libgtk-3-0 libgbm-dev libnotify-dev libgconf-2-4 libnss3 libxss1 libasound2 libxtst6 xauth xvfb
->>>>>>> c8b1e820
     - npm install -g wait-on
     - npm install -g pnpm
     # TODO: Set up caching.
