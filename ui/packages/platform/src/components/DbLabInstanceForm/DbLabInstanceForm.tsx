--- conflicted
+++ resolved
@@ -529,14 +529,10 @@
               disabled={isDataUpdating || !permitted}
               onClick={this.buttonHandler}
             >
-<<<<<<< HEAD
-              Add
-=======
               {this.props.edit ? 'Update' : 'Add'}
               {isDataUpdating && (
                 <Spinner size="sm" className={classes.spinner} />
               )}
->>>>>>> e866da0b
             </Button>
             &nbsp;&nbsp;
             <Button
