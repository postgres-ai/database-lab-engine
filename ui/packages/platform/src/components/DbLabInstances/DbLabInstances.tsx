/*--------------------------------------------------------------------------
 * Copyright (c) 2019-2021, Postgres.ai, Nikolay Samokhvalov nik@postgres.ai
 * All Rights Reserved. Proprietary and confidential.
 * Unauthorized copying of this file, via any medium is strictly prohibited
 *--------------------------------------------------------------------------
 */

import { Component, MouseEvent } from 'react'
import { formatDistanceToNowStrict } from 'date-fns'
import {
  Table,
  TableBody,
  TableCell,
  TableHead,
  TableRow,
  TextField,
  IconButton,
  Menu,
  MenuItem,
  Tooltip,
} from '@material-ui/core'
import MoreVertIcon from '@material-ui/icons/MoreVert'
import WarningIcon from '@material-ui/icons/Warning'

import { HorizontalScrollContainer } from '@postgres.ai/shared/components/HorizontalScrollContainer'
import { PageSpinner } from '@postgres.ai/shared/components/PageSpinner'
import { Spinner } from '@postgres.ai/shared/components/Spinner'
import { Modal } from '@postgres.ai/shared/components/Modal'
import { styles } from '@postgres.ai/shared/styles/styles'
import {
  ClassesType,
  ProjectProps,
  RefluxTypes,
} from '@postgres.ai/platform/src/components/types'

import Actions from '../../actions/actions'
import ConsolePageTitle from './../ConsolePageTitle'
import { ErrorWrapper } from 'components/Error/ErrorWrapper'
import { messages } from '../../assets/messages'
import Store from '../../stores/store'
import Urls from '../../utils/urls'
import format from '../../utils/format'
import { isHttps } from '../../utils/utils'
import { WarningWrapper } from 'components/Warning/WarningWrapper'
import { ProjectDataType, getProjectAliasById } from 'utils/aliases'
import { InstanceStateDto } from '@postgres.ai/shared/types/api/entities/instanceState'
import { InstanceDto } from '@postgres.ai/shared/types/api/entities/instance'
import { ConsoleBreadcrumbsWrapper } from 'components/ConsoleBreadcrumbs/ConsoleBreadcrumbsWrapper'
import { DbLabStatusWrapper } from 'components/DbLabStatus/DbLabStatusWrapper'
import { DbLabInstancesProps } from 'components/DbLabInstances/DbLabInstancesWrapper'
import { CreatedDbLabCards } from 'components/CreateDbLabCards/CreateDbLabCards'
import { ConsoleButtonWrapper } from 'components/ConsoleButton/ConsoleButtonWrapper'

interface DbLabInstancesWithStylesProps extends DbLabInstancesProps {
  classes: ClassesType
}

interface DbLabInstancesState {
  modalOpen: boolean
  data: {
    auth: {
      token: string
    } | null
    userProfile: {
      data: {
        orgs: ProjectDataType
      }
    }
    dbLabInstances: {
      orgId: number
      data: {
        [org: string]: {
          created_at: string
          project_label_or_name: string
          plan: string
          project_name: string
          project_label: string
          url: string
          use_tunnel: boolean
          isProcessing: boolean
          id: string
          project_alias: string
          state: InstanceStateDto
          dto: InstanceDto
        }
      }
      isProcessing: boolean
      projectId: string | number | undefined
      error: boolean
    } | null
    dbLabInstanceStatus: {
      instanceId: string
      isProcessing: boolean
    }
    projects: Omit<ProjectProps, 'isProcessed'>
  }
  anchorEl: (EventTarget & HTMLButtonElement) | null
}

class DbLabInstances extends Component<
  DbLabInstancesWithStylesProps,
  DbLabInstancesState
> {
  componentDidMount() {
    const that = this
    const orgId = this.props.orgId ? this.props.orgId : null
    let projectId = this.props.projectId ? this.props.projectId : null

    if (!projectId) {
      projectId =
        this.props.match &&
        this.props.match.params &&
        this.props.match.params.projectId
          ? this.props.match.params.projectId
          : null
    }

    if (projectId) {
      Actions.setDbLabInstancesProject(orgId, projectId)
    } else {
      Actions.setDbLabInstancesProject(orgId, 0)
    }

     this.unsubscribe = (Store.listen as RefluxTypes["listen"]) (function () {
      const auth: DbLabInstancesState['data']['auth'] =
        this.data && this.data.auth ? this.data.auth : null
      const dbLabInstances: DbLabInstancesState['data']['dbLabInstances'] =
        this.data && this.data.dbLabInstances ? this.data.dbLabInstances : null
      const projects: Omit<ProjectProps, 'isProcessed'> =
        this.data && this.data.projects ? this.data.projects : null

      if (
        auth &&
        auth.token &&
        !dbLabInstances?.isProcessing &&
        !dbLabInstances?.error &&
        !that.state
      ) {
        Actions.getDbLabInstances(auth.token, orgId, projectId)
      }

      if (
        auth &&
        auth.token &&
        !projects.isProcessing &&
        !projects.error &&
        !that.state
      ) {
        Actions.getProjects(auth.token, orgId)
      }

      that.setState({ data: this.data })
    })

    Actions.refresh()
  }

  unsubscribe: Function
  componentWillUnmount() {
    this.unsubscribe()
  }

  handleClick = (
    _: MouseEvent<HTMLTableRowElement, globalThis.MouseEvent>,
    id: string,
  ) => {
    const url = Urls.linkDbLabInstance(this.props, id)

    if (url) {
      this.props.history.push(url)
    }
  }

  handleChangeProject = (
    event: React.ChangeEvent<HTMLInputElement | HTMLTextAreaElement>,
  ) => {
    const org = this.props.org ? this.props.org : null
    const orgId = this.props.orgId ? this.props.orgId : null
    const projectId = event.target.value
    const project = this.state.data
      ? getProjectAliasById(this.state.data?.userProfile?.data?.orgs, projectId)
      : ''
    const props = { org, orgId, projectId, project }

    Actions.setDbLabInstancesProject(orgId, event.target.value)
    this.props.history.push(Urls.linkDbLabInstances(props))
  }

  registerButtonHandler = (provider: string) => {
    this.props.history.push(Urls.linkDbLabInstanceAdd(this.props, provider))
  }

  openMenu = (event: MouseEvent<HTMLButtonElement>) => {
    event.stopPropagation()
    this.setState({ anchorEl: event.currentTarget })
  }

  closeMenu = () => {
    this.setState({ anchorEl: null })
  }

  menuHandler = (_: MouseEvent<HTMLLIElement>, action: string) => {
    const anchorEl = this.state.anchorEl

    this.closeMenu()

    setTimeout(() => {
      const auth =
        this.state.data && this.state.data.auth ? this.state.data.auth : null
      const data =
        this.state.data && this.state.data.dbLabInstances
          ? this.state.data.dbLabInstances
          : null

      if (anchorEl) {
        const instanceId = anchorEl.getAttribute('aria-label')
        if (!instanceId) {
          return
        }

        let project = ''
        if (data?.data) {
          for (const i in data.data) {
            if (parseInt(data.data[i].id, 10) === parseInt(instanceId, 10)) {
              project = data.data[i].project_alias
            }
          }
        }

        switch (action) {
          case 'addclone':
            this.props.history.push(
              Urls.linkDbLabCloneAdd(
                { org: this.props.org, project: project },
                instanceId,
              ),
            )

            break

          case 'destroy':
            /* eslint no-alert: 0 */
            if (
              window.confirm(
                'Are you sure you want to remove this Database Lab instance?',
              ) === true
            ) {
              Actions.destroyDbLabInstance(auth?.token, instanceId)
            }

            break

          case 'refresh':
            Actions.getDbLabInstanceStatus(auth?.token, instanceId)

            break

          case 'editProject':
            this.props.history.push(
              Urls.linkDbLabInstanceEditProject(
                { org: this.props.org, project: project },
                instanceId,
              ),
            )

            break

          default:
            break
        }
      }
    }, 100)
  }

  render() {
    const { classes, orgPermissions, orgId } = this.props
    const data =
      this.state && this.state.data && this.state.data.dbLabInstances
        ? this.state.data.dbLabInstances
        : null
    const projects =
      this.state && this.state.data && this.state.data?.projects
        ? this.state.data.projects
        : null
    const projectId = this.props.projectId ? this.props.projectId : null
    const menuOpen = Boolean(this.state && this.state.anchorEl)
    const title = 'Database Lab Instances'
    const addPermitted = !orgPermissions || orgPermissions.dblabInstanceCreate
    const deletePermitted =
      !orgPermissions || orgPermissions.dblabInstanceDelete

    const getVersionDigits = (str: string) => {
      if (!str) {
        return 'N/A'
      }

      const digits = str.match(/\d+/g)

      if (digits && digits.length > 0) {
        return `${digits[0]}.${digits[1]}.${digits[2]}`
      }
      return ''
    }

    const addInstanceButton = (
      <ConsoleButtonWrapper
        disabled={!addPermitted}
        variant="contained"
        color="primary"
        key="add_dblab_instance"
        onClick={() => this.setState({ modalOpen: true })}
<<<<<<< HEAD
        title={addPermitted ? 'Create new DLE' : messages.noPermission}
      >
        New DLE
=======
        title={addPermitted ? 'Create new DBLab' : messages.noPermission}
      >
        New DBLab
>>>>>>> 7932d0f0
      </ConsoleButtonWrapper>
    )
    const pageTitle = (
      <ConsolePageTitle
        title={title}
        actions={
          data?.data && Object.keys(data.data).length > 0
            ? [addInstanceButton]
            : []
        }
      />
    )

    let projectFilter = null
    if (projects && projects.data && data) {
      projectFilter = (
        <div>
          <TextField
            value={data.projectId}
            onChange={(event) => this.handleChangeProject(event)}
            select
            label="Project"
            inputProps={{
              name: 'project',
              id: 'project-filter',
            }}
            InputLabelProps={{
              shrink: true,
              style: styles.inputFieldLabel,
            }}
            FormHelperTextProps={{
              style: styles.inputFieldHelper,
            }}
            variant="outlined"
            className={classes.filterSelect}
          >
            <MenuItem value={0}>All</MenuItem>

            {projects.data.map((p) => {
              return (
                <MenuItem value={p.id} key={p.id}>
                  {p?.project_label_or_name || p.name}
                </MenuItem>
              )
            })}
          </TextField>
        </div>
      )
    }

    const breadcrumbs = (
      <ConsoleBreadcrumbsWrapper
        org={this.props.org}
        project={this.props.project}
        breadcrumbs={[{ name: title }]}
      />
    )

    if (orgPermissions && !orgPermissions.dblabInstanceList) {
      return (
        <div className={classes.root}>
          {breadcrumbs}

          {pageTitle}

          <WarningWrapper>{messages.noPermissionPage}</WarningWrapper>
        </div>
      )
    }

    if (this.state?.data && this.state.data?.dbLabInstances?.error) {
      return (
        <div>
          {breadcrumbs}

          <ConsolePageTitle title={title} />

          <ErrorWrapper />
        </div>
      )
    }

    if (
      !data ||
      (data && data.isProcessing) ||
      data.orgId !== orgId ||
      data.projectId !== (projectId ? projectId : 0)
    ) {
      return (
        <div className={classes.root}>
          {breadcrumbs}

          <ConsolePageTitle title={title} />

          <PageSpinner />
        </div>
      )
    }

    const CardsModal = () => (
      <Modal
        size="md"
        isOpen={this.state.modalOpen}
<<<<<<< HEAD
        title="Choose the location for your DLE SE installation"
=======
        title="Choose the location for your DBLab SE installation"
>>>>>>> 7932d0f0
        onClose={() => this.setState({ modalOpen: false })}
        aria-labelledby="simple-modal-title"
        aria-describedby="simple-modal-description"
      >
        <CreatedDbLabCards props={this.props} dblabPermitted={addPermitted} />
      </Modal>
    )

    let table = (
      <CreatedDbLabCards props={this.props} dblabPermitted={addPermitted} />
    )

    let menu = null
    if (data.data && Object.keys(data.data).length > 0) {
      table = (
        <HorizontalScrollContainer>
          <Table className={classes.table} id="dblabInstancesTable">
            <TableHead>
              <TableRow className={classes.row}>
                <TableCell>Project</TableCell>
                <TableCell>Instance ID</TableCell>
                <TableCell>URL</TableCell>
                <TableCell>Clones</TableCell>
                <TableCell>Plan</TableCell>
                <TableCell>Version</TableCell>
                <TableCell>State</TableCell>
                <TableCell>Created at</TableCell>
                <TableCell>&nbsp;</TableCell>
              </TableRow>
            </TableHead>

            <TableBody>
              {Object.keys(data.data).map((index) => {
                return (
                  <TableRow
                    hover
                    className={classes.row}
                    key={index}
                    onClick={(event) =>
                      this.handleClick(event, data.data[index].id)
                    }
                    style={{ cursor: 'pointer' }}
                  >
                    <TableCell className={classes.cell}>
                      {data.data[index].project_label_or_name ||
                        data.data[index].project_name}
                    </TableCell>

                    <TableCell className={classes.cell}>
                      {data.data[index].id}
                    </TableCell>
                    <TableCell className={classes.cell}>
                      {data.data[index].state && data.data[index].url
                        ? data.data[index].url
                        : 'N/A'}
                      {!isHttps(data.data[index].url) &&
                      data.data[index].url &&
                      !data.data[index].use_tunnel ? (
                        <Tooltip
                          title="The connection to Database Lab API is not secure"
                          aria-label="add"
                          classes={{ tooltip: classes.tooltip }}
                        >
                          <WarningIcon className={classes.warningIcon} />
                        </Tooltip>
                      ) : null}
                    </TableCell>
                    <TableCell className={classes.cell}>
                      {data.data[index]?.state?.cloning?.numClones ??
                        data.data[index]?.state?.clones?.length ??
                        'N/A'}
                    </TableCell>
                    <TableCell>
                      {data.data[index] &&
                        (data.data[index]?.plan === 'EE'
                          ? 'Enterprise'
                          : data.data[index]?.plan === 'SE'
                          ? 'Standard'
                          : data.data[index]?.plan)}
                    </TableCell>
                    <TableCell>
                      {getVersionDigits(
                        data.data[index] &&
                          (data.data[index].state?.engine?.version as string),
                      )}
                    </TableCell>
                    <TableCell className={classes.cell}>
                      {data.data[index].state && data.data[index].url ? (
                        <DbLabStatusWrapper
                          instance={data.data[index]}
                          onlyText={false}
                        />
                      ) : (
                        'N/A'
                      )}
                    </TableCell>
                    <TableCell className={classes.cell}>
                      <Tooltip
                        title={formatDistanceToNowStrict(
                          new Date(data.data[index].created_at),
                          {
                            addSuffix: true,
                          },
                        )}
                        classes={{ tooltip: classes.timeLabel }}
                      >
                        <span>
                          {format.formatTimestampUtc(
                            data.data[index].created_at,
                          ) ?? ''}
                        </span>
                      </Tooltip>
                    </TableCell>
                    <TableCell align={'right'}>
                      {data.data[index].isProcessing ||
                      (this.state.data?.dbLabInstanceStatus.instanceId ===
                        index &&
                        this.state.data.dbLabInstanceStatus.isProcessing) ? (
                        <Spinner className={classes.inTableProgress} />
                      ) : null}
                      <IconButton
                        aria-label={data.data[index].id}
                        aria-controls="instance-menu"
                        aria-haspopup="true"
                        onClick={this.openMenu}
                      >
                        <MoreVertIcon />
                      </IconButton>
                    </TableCell>
                  </TableRow>
                )
              })}
            </TableBody>
          </Table>
        </HorizontalScrollContainer>
      )

      const selectedInstance = Object.values(data.data).filter((item) => {
        const anchorElLabel = this.state.anchorEl?.getAttribute('aria-label')
        // eslint-disable-next-line eqeqeq
        return anchorElLabel && item.id == anchorElLabel
      })[0]

      menu = (
        <Menu
          id="instance-menu"
          anchorEl={this.state.anchorEl}
          keepMounted
          open={menuOpen}
          onClose={this.closeMenu}
          PaperProps={{
            style: {
              width: 200,
            },
          }}
        >
          <MenuItem
            key={1}
            onClick={(event) => this.menuHandler(event, 'editProject')}
            disabled={!addPermitted || selectedInstance?.plan === 'SE'}
          >
            Edit
          </MenuItem>
          <MenuItem
            key={2}
            onClick={(event) => this.menuHandler(event, 'addclone')}
            disabled={selectedInstance?.plan === 'SE'}
          >
            Create clone
          </MenuItem>
          <MenuItem
            key={3}
            onClick={(event) => this.menuHandler(event, 'refresh')}
            disabled={selectedInstance?.plan === 'SE'}
          >
            Refresh
          </MenuItem>
          <MenuItem
            disabled={!deletePermitted}
            key={4}
            onClick={(event) => this.menuHandler(event, 'destroy')}
          >
            Remove from List
          </MenuItem>
        </Menu>
      )
    }

    return (
      <div className={classes.root}>
        {breadcrumbs}

        {pageTitle}

        {projectFilter}

        {table}

        {menu}

        <CardsModal />
      </div>
    )
  }
}

export default DbLabInstances<|MERGE_RESOLUTION|>--- conflicted
+++ resolved
@@ -309,15 +309,9 @@
         color="primary"
         key="add_dblab_instance"
         onClick={() => this.setState({ modalOpen: true })}
-<<<<<<< HEAD
-        title={addPermitted ? 'Create new DLE' : messages.noPermission}
-      >
-        New DLE
-=======
         title={addPermitted ? 'Create new DBLab' : messages.noPermission}
       >
         New DBLab
->>>>>>> 7932d0f0
       </ConsoleButtonWrapper>
     )
     const pageTitle = (
@@ -421,11 +415,7 @@
       <Modal
         size="md"
         isOpen={this.state.modalOpen}
-<<<<<<< HEAD
-        title="Choose the location for your DLE SE installation"
-=======
         title="Choose the location for your DBLab SE installation"
->>>>>>> 7932d0f0
         onClose={() => this.setState({ modalOpen: false })}
         aria-labelledby="simple-modal-title"
         aria-describedby="simple-modal-description"
