--- conflicted
+++ resolved
@@ -13,10 +13,7 @@
 import { getWSToken } from 'api/instances/getWSToken'
 import { getConfig } from 'api/configs/getConfig'
 import { getFullConfig } from 'api/configs/getFullConfig'
-<<<<<<< HEAD
-=======
 import { getSeImages } from 'api/configs/getSeImages'
->>>>>>> 7932d0f0
 import { testDbSource } from 'api/configs/testDbSource'
 import { updateConfig } from 'api/configs/updateConfig'
 import { getEngine } from 'api/engine/getEngine'
@@ -66,10 +63,7 @@
     getWSToken,
     getConfig,
     getFullConfig,
-<<<<<<< HEAD
-=======
     getSeImages,
->>>>>>> 7932d0f0
     updateConfig,
     testDbSource,
     getEngine,
