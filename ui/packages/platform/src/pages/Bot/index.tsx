--- conflicted
+++ resolved
@@ -97,31 +97,19 @@
     messages,
     error,
     clearChat,
-<<<<<<< HEAD
     changeChatVisibility,
     unsubscribe,
     model,
     setModel,
-=======
-    isChangeVisibilityLoading,
-    changeChatVisibility,
-    unsubscribe,
->>>>>>> 5c12f88c
     getDebugMessagesForWholeThread,
-    chatsListLoading,
     getChatsList,
-    chatsList
   } = useAiBot();
 
   const matches = useMediaQuery(theme.breakpoints.down('sm'));
 
   const [isChatsListVisible, setChatsListVisible] = useState(window?.innerWidth > 640);
-<<<<<<< HEAD
   const [isSettingsDialogVisible, setSettingsDialogVisible] = useState(false);
   const [chatVisibility, setChatVisibility] = useState<'public' | 'private'>('public');
-=======
-  const [isVisibilityDialogVisible, setVisibilityDialogVisible] = useState(false);
->>>>>>> 5c12f88c
   const [isDebugConsoleVisible, setDebugConsoleVisible] = useState(false);
 
   const history = useHistory();
@@ -223,16 +211,6 @@
       <DebugConsole
         onClose={toggleDebugConsole}
         isOpen={isDebugConsoleVisible}
-<<<<<<< HEAD
-=======
-        threadId={match.params.threadId}
-      />
-      {match.params.threadId && <PublicChatDialog
-        isOpen={isVisibilityDialogVisible}
-        isLoading={isChangeVisibilityLoading}
-        onClose={toggleVisibilityDialog}
-        onSaveChanges={handleSaveChatVisibility}
->>>>>>> 5c12f88c
         threadId={match.params.threadId}
       />
       <SettingsDialog
@@ -246,24 +224,14 @@
         onClose={toggleChatsList}
         isDemoOrg={Boolean(isDemoOrg)}
         withChatVisibilityButton={matches && Boolean(match.params.threadId)}
-<<<<<<< HEAD
         onSettingsClick={toggleSettingsDialog}
-=======
-        onSettingsClick={toggleVisibilityDialog}
->>>>>>> 5c12f88c
         onLinkClick={handleChatListLinkClick}
         onConsoleClick={handleOpenDebugConsole}
       />
       <Box className={classes.actions}>
-<<<<<<< HEAD
         {!matches &&
           <SettingsPanel
             onSettingsClick={toggleSettingsDialog}
-=======
-        {match.params.threadId && !matches &&
-          <SettingsPanel
-            onSettingsClick={toggleVisibilityDialog}
->>>>>>> 5c12f88c
             onConsoleClick={handleOpenDebugConsole}
           />}
         <Box className={classes.hiddenButtons}>
@@ -272,11 +240,7 @@
             onClose={toggleChatsList}
             onCreateNewChat={handleCreateNewChat}
             withChatVisibilityButton={matches && Boolean(match.params.threadId)}
-<<<<<<< HEAD
             onSettingsClick={toggleSettingsDialog}
-=======
-            onSettingsClick={toggleVisibilityDialog}
->>>>>>> 5c12f88c
             onConsoleClick={handleOpenDebugConsole}
           />
         </Box>
