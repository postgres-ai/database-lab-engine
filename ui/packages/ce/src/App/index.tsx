--- conflicted
+++ resolved
@@ -23,20 +23,12 @@
   const displayStickyBanner =
     appStore.isValidAuthToken &&
     !appStore.engine.isLoading &&
-<<<<<<< HEAD
-    appStore.engine.data?.edition !== 'community'
-=======
     appStore.engine.data?.edition === 'standard'
->>>>>>> 4a5bdc40
 
   return (
     <BrowserRouter>
       <Layout
-<<<<<<< HEAD
-        isTokenValid={displayStickyBanner}
-=======
         displayStickyBanner={displayStickyBanner}
->>>>>>> 4a5bdc40
         menu={<Menu isValidToken={appStore.isValidAuthToken} />}
       >
         {appStore.isValidAuthToken ? (
