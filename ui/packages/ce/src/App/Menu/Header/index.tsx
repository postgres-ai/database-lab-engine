--- conflicted
+++ resolved
@@ -3,16 +3,9 @@
 
 import { ROUTES } from 'config/routes'
 
-<<<<<<< HEAD
-import logoIconUrl from './icons/logo.svg'
-
 import styles from './styles.module.scss'
 import { DLEEdition } from 'helpers/edition'
-=======
-import styles from './styles.module.scss'
-import { DLEEdition } from 'helpers/edition'
-import { LogoIcon, StarsIcon } from './icons'
->>>>>>> 7932d0f0
+import { LogoIcon } from './icons'
 
 type Props = {
   isCollapsed: boolean
@@ -25,15 +18,7 @@
         to={ROUTES.path}
         className={cn(styles.header, props.isCollapsed && styles.collapsed)}
       >
-<<<<<<< HEAD
-        <img
-          className={styles.logo}
-          src={logoIconUrl}
-          alt="Database Lab logo"
-        />
-=======
         <LogoIcon className={styles.logo} />
->>>>>>> 7932d0f0
 
         {!props.isCollapsed && (
           <h1 className={styles.title}>
