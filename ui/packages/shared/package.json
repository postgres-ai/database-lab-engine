{
  "name": "@postgres.ai/shared",
  "version": "3.5.0",
  "scripts": {
    "build": "tsc -p tsconfig.build.json && node scripts/copy-assets.js",
    "pack": "node scripts/pack.js"
  },
  "publishConfig": {
    "access": "public"
  },
  "dependencies": {
    "@babel/core": "^7.13.0",
    "@craco/craco": "^7.0.0-alpha.7",
    "@emotion/react": "^11.10.5",
    "@emotion/styled": "^11.10.5",
    "@material-ui/core": "^4.11.4",
    "@material-ui/icons": "^4.11.2",
    "@material-ui/lab": "^4.0.0-alpha.61",
    "@material-ui/styles": "^4.11.4",
    "@monaco-editor/react": "^4.4.5",
    "@mui/material": "^5.10.12",
<<<<<<< HEAD
    "@postgres.ai/ce": "link:../ce",
    "@postgres.ai/shared": "link:../shared",
=======
>>>>>>> 97b719af
    "@types/node": "^12.20.33",
    "@types/react": "^17.0.30",
    "@types/react-dom": "^17.0.10",
    "@types/react-router": "^5.1.17",
    "@types/react-router-dom": "^5.3.1",
    "@types/react-syntax-highlighter": "^15.5.6",
    "classnames": "^2.3.1",
    "clsx": "^1.1.1",
    "copy-to-clipboard": "^3.3.1",
    "create-file-webpack": "^1.0.2",
    "crypto-browserify": "^3.12.0",
    "date-fns": "^2.22.1",
    "formik": "^2.2.9",
    "get-user-locale": "^1.4.0",
    "mobx": "^6.3.5",
    "mobx-react-lite": "^3.2.1",
    "moment": "^2.24.0",
    "prop-types": "^15.7.2",
    "react": "^17.0.2",
    "react-countdown-hook": "^1.1.0",
    "react-scripts": "^5.0.0",
    "react-syntax-highlighter": "^15.5.0",
    "stream-browserify": "^3.0.0",
    "typescript": "^4.8.3",
    "use-timer": "^2.0.1",
    "yup": "^0.32.11"
  },
  "peerDependencies": {
    "react": "^17.0.0 || ^18.0.0"
  },
  "devDependencies": {
    "glob": "^11.0.2"
  }
}<|MERGE_RESOLUTION|>--- conflicted
+++ resolved
@@ -19,11 +19,6 @@
     "@material-ui/styles": "^4.11.4",
     "@monaco-editor/react": "^4.4.5",
     "@mui/material": "^5.10.12",
-<<<<<<< HEAD
-    "@postgres.ai/ce": "link:../ce",
-    "@postgres.ai/shared": "link:../shared",
-=======
->>>>>>> 97b719af
     "@types/node": "^12.20.33",
     "@types/react": "^17.0.30",
     "@types/react-dom": "^17.0.10",
