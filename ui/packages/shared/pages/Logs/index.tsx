import React, { useEffect } from 'react'
import { Alert, AlertTitle } from '@material-ui/lab'
import { makeStyles } from '@material-ui/core'
import { Spinner } from '@postgres.ai/shared/components/Spinner'

import { Api } from '@postgres.ai/shared/pages/Instance/stores/Main'
import { establishConnection } from '@postgres.ai/shared/pages/Logs/wsLogs'
import { useWsScroll } from '@postgres.ai/shared/pages/Logs/hooks/useWsScroll'

const useStyles = makeStyles(
  () => ({
    spinnerContainer: {
      display: 'flex',
      width: '100%',
      alignItems: 'center',
      justifyContent: 'center',
    },
  }),
  { index: 1 },
)

export const Logs = ({ api }: { api: Api }) => {
  const classes = useStyles()
  const [isLoading, setIsLoading] = React.useState(true)
  useWsScroll(isLoading)

<<<<<<< HEAD
=======
  const logsFilterState =
    localStorage?.getItem('logsFilter') &&
    JSON?.parse(localStorage?.getItem('logsFilter') || '')

  const isEmpty = (obj: Record<string, boolean>) => {
    for (const key in obj) {
      if (obj.hasOwnProperty(key)) return false
    }
    return true
  }

  const initialState = {
    '[DEBUG]': !isEmpty(logsFilterState) ? logsFilterState?.['[DEBUG]'] : true,
    '[INFO]': !isEmpty(logsFilterState) ? logsFilterState?.['[INFO]'] : true,
    '[ERROR]': !isEmpty(logsFilterState) ? logsFilterState?.['[ERROR]'] : true,
    '[base.go]': !isEmpty(logsFilterState)
      ? logsFilterState?.['[base.go]']
      : true,
    '[runners.go]': !isEmpty(logsFilterState)
      ? logsFilterState?.['[runners.go]']
      : true,
    '[snapshots.go]': !isEmpty(logsFilterState)
      ? logsFilterState?.['[snapshots.go]']
      : true,
    '[util.go]': !isEmpty(logsFilterState)
      ? logsFilterState?.['[util.go]']
      : true,
    '[logging.go]': !isEmpty(logsFilterState)
      ? logsFilterState?.['[logging.go]']
      : false,
    '[ws.go]': !isEmpty(logsFilterState) ? logsFilterState?.['[ws.go]'] : false,
    '[other]': !isEmpty(logsFilterState) ? logsFilterState?.['[other]'] : true,
  }

  const reducer = (
    state: Record<string, boolean>,
    action: { type: string },
  ) => {
    switch (action.type) {
      case 'DEBUG':
        return { ...state, '[DEBUG]': !state['[DEBUG]'] }
      case 'INFO':
        return { ...state, '[INFO]': !state['[INFO]'] }
      case 'ERROR':
        return { ...state, '[ERROR]': !state['[ERROR]'] }
      case 'base.go':
        return { ...state, '[base.go]': !state['[base.go]'] }
      case 'runners.go':
        return { ...state, '[runners.go]': !state['[runners.go]'] }
      case 'snapshots.go':
        return { ...state, '[snapshots.go]': !state['[snapshots.go]'] }
      case 'logging.go':
        return { ...state, '[logging.go]': !state['[logging.go]'] }
      case 'util.go':
        return { ...state, '[util.go]': !state['[util.go]'] }
      case 'ws.go':
        return { ...state, '[ws.go]': !state['[ws.go]'] }
      case 'other':
        return { ...state, '[other]': !state['[other]'] }
      default:
        throw new Error()
    }
  }

  const [state, dispatch] = useReducer(reducer, initialState)

  const FormCheckbox = ({ type }: { type: string }) => {
    const filterType = (state as Record<string, boolean>)[`[${type}]`]
    return (
      <span
        onClick={() => dispatch({ type })}
        className={
          filterType && type !== 'ERROR'
            ? classes.activeButton
            : filterType && type === 'ERROR'
            ? classes.activeError
            : classes.passiveButton
        }
      >
        <span>{type.toLowerCase()}</span>
        <button aria-label="close" type="button">
          <PlusIcon />
        </button>
      </span>
    )
  }

>>>>>>> e866da0b
  useEffect(() => {
    if (api.initWS != undefined) {
      establishConnection(api)
    }
  }, [api])

  useEffect(() => {
    const config = { attributes: false, childList: true, subtree: true }
    const targetNode = document.getElementById('logs-container') as HTMLElement

    if (isLoading && targetNode?.querySelectorAll('p').length === 1) {
      setIsLoading(false)
    }

    const callback = (mutationList: MutationRecord[]) => {
      for (const mutation of mutationList) {
        if (mutation.type === 'childList') {
          setIsLoading(false)
        }
      }
    }

    const observer = new MutationObserver(callback)
    targetNode && observer.observe(targetNode, config)
  }, [isLoading])

  return (
    <>
      <Alert severity="info">
        <AlertTitle>Sensitive data are masked.</AlertTitle>
        You can see the raw log data connecting to the machine and running the{' '}
        <strong>'docker logs'</strong> command.
      </Alert>
      <div id="logs-container">
        {isLoading && (
          <div className={classes.spinnerContainer}>
            <Spinner />
          </div>
        )}
      </div>
    </>
  )
}<|MERGE_RESOLUTION|>--- conflicted
+++ resolved
@@ -24,8 +24,6 @@
   const [isLoading, setIsLoading] = React.useState(true)
   useWsScroll(isLoading)
 
-<<<<<<< HEAD
-=======
   const logsFilterState =
     localStorage?.getItem('logsFilter') &&
     JSON?.parse(localStorage?.getItem('logsFilter') || '')
@@ -113,7 +111,6 @@
     )
   }
 
->>>>>>> e866da0b
   useEffect(() => {
     if (api.initWS != undefined) {
       establishConnection(api)
