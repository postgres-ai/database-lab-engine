--- conflicted
+++ resolved
@@ -1,5 +1,6 @@
 import moment from 'moment';
 import { Api } from '../Instance/stores/Main';
+import { stringContainsPattern, stringWithoutBrackets } from './utils';
 
 const logsEndpoint = '/instance/logs';
 
@@ -18,10 +19,6 @@
 
   const appendLogElement = (logEntry: string, logType?: string) => {
     const tag = document.createElement('p')
-<<<<<<< HEAD
-    tag.appendChild(document.createTextNode(logEntry))
-    logElement.appendChild(tag)
-=======
     const logLevel = logEntry.split(' ')[3]
     const logInitiator = logEntry.split(' ')[2]
     const logsFilterState = JSON.parse(localStorage.getItem('logsFilter') || '')
@@ -50,7 +47,6 @@
     if (logInitiator === '[ERROR]' || logLevel === '[ERROR]') {
       tag.classList.add('error-log')
     }
->>>>>>> 7932d0f0
 
     if (logType === 'message') {
       const logEntryTime = moment.utc(
