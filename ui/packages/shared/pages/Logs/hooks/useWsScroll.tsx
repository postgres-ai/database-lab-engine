import { useState, useEffect } from 'react'
import { wsSnackbar } from '@postgres.ai/shared/pages/Logs/wsSnackbar'

export const useWsScroll = (isLoading: boolean, simpleInstall?: boolean) => {
  const [isNewData, setIsNewData] = useState(false)
  const [isAtBottom, setIsAtBottom] = useState(true)

  useEffect(() => {
    !isLoading && wsSnackbar(isAtBottom, isNewData)
<<<<<<< HEAD

    const contentElement = document.getElementById('content-container')
    const targetNode = document.getElementById('logs-container')
=======
    const targetNode = simpleInstall
      ? document.getElementById('logs-container')?.parentElement
      : document.getElementById('logs-container')
>>>>>>> 72922c97

    const clientAtBottom = (element: HTMLElement) =>
      element.scrollHeight - element.scrollTop - 50 < element.clientHeight

    const handleScroll = (e: Event) => {
      if (clientAtBottom(e.target as HTMLElement)) {
        setIsAtBottom(true)
        setIsNewData(false)
      } else {
        setIsAtBottom(false)
      }
    }

    const handleInsert = (e: Event | any) => {
      if (e.srcElement?.tagName !== 'DIV') {
        isAtBottom && targetNode?.scrollIntoView(false)
        setIsNewData(true)
      }
    }

    contentElement?.addEventListener('scroll', handleScroll, false)
    contentElement?.addEventListener('DOMNodeInserted', handleInsert, false)

    return () => {
      contentElement?.removeEventListener('scroll', handleScroll, false)
      contentElement?.removeEventListener(
        'DOMNodeInserted',
        handleInsert,
        false,
      )
    }
  }, [isAtBottom, isNewData, isLoading])
}<|MERGE_RESOLUTION|>--- conflicted
+++ resolved
@@ -7,15 +7,11 @@
 
   useEffect(() => {
     !isLoading && wsSnackbar(isAtBottom, isNewData)
-<<<<<<< HEAD
 
     const contentElement = document.getElementById('content-container')
-    const targetNode = document.getElementById('logs-container')
-=======
     const targetNode = simpleInstall
       ? document.getElementById('logs-container')?.parentElement
       : document.getElementById('logs-container')
->>>>>>> 72922c97
 
     const clientAtBottom = (element: HTMLElement) =>
       element.scrollHeight - element.scrollTop - 50 < element.clientHeight
