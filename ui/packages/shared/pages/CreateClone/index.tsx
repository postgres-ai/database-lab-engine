--- conflicted
+++ resolved
@@ -1,9 +1,5 @@
 import cn from 'classnames'
-<<<<<<< HEAD
 import { useEffect, useState } from 'react'
-=======
-import { useEffect } from 'react'
->>>>>>> 2a45ae30
 import { useHistory } from 'react-router-dom'
 import { observer } from 'mobx-react-lite'
 import { useTimer } from 'use-timer'
@@ -20,15 +16,12 @@
 import { round } from '@postgres.ai/shared/utils/numbers'
 import { formatBytesIEC } from '@postgres.ai/shared/utils/units'
 import { SectionTitle } from '@postgres.ai/shared/components/SectionTitle'
-<<<<<<< HEAD
 import { SyntaxHighlight } from '@postgres.ai/shared/components/SyntaxHighlight'
-=======
 import {
   MIN_ENTROPY,
   getEntropy,
   validatePassword,
 } from '@postgres.ai/shared/helpers/getEntropy'
->>>>>>> 2a45ae30
 
 import { useCreatedStores, MainStoreApi } from './useCreatedStores'
 import { useForm, FormValues } from './useForm'
@@ -245,14 +238,23 @@
               type="password"
               value={formik.values.dbPassword}
               onChange={(e) =>
-                formik.setFieldValue('dbPassword', e.target.value)
+               { formik.setFieldValue('dbPassword', e.target.value)
+
+              if (formik.errors.dbPassword) {
+                formik.setFieldError('dbPassword', '')
               }
-              error={Boolean(formik.errors.dbPassword)}
+            }} error={Boolean(formik.errors.dbPassword)}
               disabled={isCreatingClone}
-            />
-          </div>
-
-<<<<<<< HEAD
+            /><p
+            className={cn(
+              formik.errors.dbPassword && styles.error,
+              styles.remark,
+            )}
+          >
+            {formik.errors.dbPassword}
+          </p>
+          </div>
+
           <div className={styles.form}>
             <FormControlLabel
               label="Enable deletion protection"
@@ -322,74 +324,6 @@
                   <Spinner size="sm" className={styles.spinner} />
                 )}
               </Button>
-=======
-        <div className={styles.section}>
-          <h2 className={styles.title}>Database credentials *</h2>
-
-          <p className={styles.text}>
-            Set custom credentials for the new clone. Save the password in
-            reliable place, it can’t be read later.
-          </p>
-
-          <TextField
-            fullWidth
-            label="Database username *"
-            value={formik.values.dbUser}
-            onChange={(e) => formik.setFieldValue('dbUser', e.target.value)}
-            error={Boolean(formik.errors.dbUser)}
-            disabled={isCreatingClone}
-          />
-
-          <TextField
-            fullWidth
-            label="Database password *"
-            type="password"
-            value={formik.values.dbPassword}
-            onChange={(e) => {
-              formik.setFieldValue('dbPassword', e.target.value)
-              if (formik.errors.dbPassword) {
-                formik.setFieldError('dbPassword', '')
-              }
-            }}
-            error={Boolean(formik.errors.dbPassword)}
-            disabled={isCreatingClone}
-          />
-          <p
-            className={cn(
-              formik.errors.dbPassword && styles.error,
-              styles.remark,
-            )}
-          >
-            {formik.errors.dbPassword}
-          </p>
-        </div>
-
-        <div className={styles.section}>
-          <Paper className={styles.summary}>
-            <InfoIcon className={styles.summaryIcon} />
-
-            <div className={styles.params}>
-              <p className={styles.param}>
-                <span>Data size:</span>
-                <strong>
-                  {stores.main.instance.state?.dataSize
-                    ? formatBytesIEC(stores.main.instance.state.dataSize)
-                    : '-'}
-                </strong>
-              </p>
-
-              <p className={styles.param}>
-                <span>Expected cloning time:</span>
-                <strong>
-                  {round(
-                    stores.main.instance.state?.cloning
-                      .expectedCloningTime as number,
-                    2,
-                  )}{' '}
-                  s
-                </strong>
-              </p>
->>>>>>> 2a45ae30
             </div>
           </div>
         </div>
