--- conflicted
+++ resolved
@@ -14,7 +14,7 @@
 } from '@material-ui/core'
 
 import { colors } from '@postgres.ai/shared/styles/colors'
-import { PostgresSQL } from '@postgres.ai/shared/icons/PostgresSQL'
+import { PostgresSQLIcon } from '@postgres.ai/shared/icons/PostgresSQL'
 
 export const TABS_INDEX = {
   OVERVIEW: 0,
@@ -82,10 +82,7 @@
   handleChange: (event: React.ChangeEvent<{}>, newValue: number) => void
   hasLogs: boolean
   isPlatform?: boolean
-<<<<<<< HEAD
   hideInstanceTabs?: boolean
-=======
->>>>>>> 7932d0f0
 }
 
 export const Tabs = (props: TabsProps) => {
@@ -99,7 +96,6 @@
       onChange={handleChange}
       classes={{ root: classes.tabsRoot, indicator: classes.tabsIndicator }}
     >
-<<<<<<< HEAD
       <Link to="/instance">
         <TabComponent
           label="👁️ Overview"
@@ -131,11 +127,11 @@
         <TabComponent
           label={
             <div className={classes.flexRow}>
-              <PostgresSQL /> Clones
+              <PostgresSQLIcon /> Clones
             </div>
           }
           classes={{
-            root: hideInstanceTabs ? classes.tabHidden : classes.tabRoot,
+            root: props.hideInstanceTabs ? classes.tabHidden : classes.tabRoot,
           }}
           value={TABS_INDEX.CLONES}
         />
@@ -159,38 +155,6 @@
           value={TABS_INDEX.CONFIGURATION}
         />
       </Link>
-=======
-      <TabComponent
-        label="Overview"
-        classes={{
-          root: classes.tabRoot,
-        }}
-        value={0}
-      />
-      <TabComponent
-        label="Logs"
-        disabled={!hasLogs}
-        classes={{
-          root: props.isPlatform ? classes.tabHidden : classes.tabRoot,
-        }}
-        value={1}
-      />
-      <TabComponent
-        label="Configuration"
-        classes={{
-          root: props.isPlatform ? classes.tabHidden : classes.tabRoot,
-        }}
-        value={2}
-      />
-      {/* // TODO(Anton): Probably will be later. */}
-      {/* <TabComponent
-        label='Snapshots'
-        disabled
-        classes={{
-          root: classes.tabRoot
-        }}
-      /> */}
->>>>>>> 7932d0f0
     </TabsComponent>
   )
 }