--- conflicted
+++ resolved
@@ -72,11 +72,7 @@
   const goToCloneAddPage = () => history.push(host.routes.createClone())
 
   const showListSizeButton =
-<<<<<<< HEAD
-    instance.state.cloning.clones?.length > SHORT_LIST_SIZE && isMobile
-=======
     instance.state?.cloning.clones?.length > SHORT_LIST_SIZE && isMobile
->>>>>>> 7932d0f0
 
   const isLoadingSnapshots = stores.main.snapshots.isLoading
   const hasSnapshots = Boolean(stores.main.snapshots.data?.length)
