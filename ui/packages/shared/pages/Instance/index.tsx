/*--------------------------------------------------------------------------
 * Copyright (c) 2019-2021, Postgres.ai, Nikolay Samokhvalov nik@postgres.ai
 * All Rights Reserved. Proprietary and confidential.
 * Unauthorized copying of this file, via any medium is strictly prohibited
 *--------------------------------------------------------------------------
 */

import React, { useEffect } from 'react'
import { makeStyles } from '@material-ui/core'
import { observer } from 'mobx-react-lite'

import { Button } from '@postgres.ai/shared/components/Button2'
import { StubSpinner } from '@postgres.ai/shared/components/StubSpinner'
import { SectionTitle } from '@postgres.ai/shared/components/SectionTitle'
import { ErrorStub } from '@postgres.ai/shared/components/ErrorStub'

import { TABS_INDEX, Tabs, TabsProps } from './Tabs'
import { PlatformTabs } from './Tabs/PlatformTabs'
import { Logs } from '../Logs'
import { Clones } from './Clones'
import { Info } from './Info'
import { Snapshots } from './Snapshots'
import { Branches } from '../Branches'
import { Configuration } from '../Configuration'
<<<<<<< HEAD
import { ClonesModal } from './Clones/ClonesModal'
import { SnapshotsModal } from './Snapshots/components/SnapshotsModal'
=======
import { ClonesModal } from './ClonesModal'
import { SnapshotsModal } from './SnapshotsModal'
>>>>>>> 7932d0f0
import { InactiveInstance } from './InactiveInstance'
import { Host, HostProvider, StoresProvider } from './context'

import Typography from '@material-ui/core/Typography'
import Box from '@mui/material/Box'

import { useCreatedStores } from './useCreatedStores'

import './styles.scss'

type Props = Host

const useStyles = makeStyles(
  (theme) => ({
    title: {
      marginTop: '8px',
    },
    reloadButton: {
      flex: '0 0 auto',
      alignSelf: 'flex-start',
    },
    errorStub: {
      marginTop: '16px',
    },
    content: {
      display: 'flex',
      marginTop: '16px',
      position: 'relative',
      flex: '1 1 100%',
      height: '100%',

      [theme.breakpoints.down('sm')]: {
        flexDirection: 'column',
      },
    },
  }),
  { index: 1 },
)

export const Instance = observer((props: Props) => {
  const classes = useStyles()

  const { instanceId, api } = props
<<<<<<< HEAD
  const [activeTab, setActiveTab] = React.useState(
    props?.renderCurrentTab || TABS_INDEX.OVERVIEW,
  )
=======
  const [activeTab, setActiveTab] = React.useState(0)
>>>>>>> 7932d0f0
  const [hasBeenRedirected, setHasBeenRedirected] = React.useState(false);

  const stores = useCreatedStores(props)
  const {
    instance,
    instanceError,
    instanceRetrieval,
    isLoadingInstance,
    load,
<<<<<<< HEAD
=======
    reload,
>>>>>>> 7932d0f0
  } = stores.main

  const switchTab = (_: React.ChangeEvent<{}> | null, tabID: number) => {
    const contentElement = document.getElementById('content-container')
    setActiveTab(tabID)

    if (tabID === 0) {
      load(props.instanceId)
    }
    contentElement?.scroll(0, 0)
  }

  const isInstanceIntegrated =
    instanceRetrieval ||
    (!isLoadingInstance && instance && instance?.url && !instanceError)

  const isConfigurationActive = instanceRetrieval?.mode !== 'physical'
<<<<<<< HEAD

  const InstanceTab = (props: TabsProps) =>
    !props.isPlatform ? <Tabs {...props} /> : <PlatformTabs {...props} />
=======
>>>>>>> 7932d0f0

  useEffect(() => {
    load(instanceId)
  }, [instanceId])

  useEffect(() => {
    if (
      instance &&
<<<<<<< HEAD
      instance?.state.retrieving?.status === 'pending' &&
      isConfigurationActive &&
      !props.isPlatform && !hasBeenRedirected
    ) {
      setActiveTab(TABS_INDEX.CONFIGURATION)
=======
      instance?.state?.retrieving?.status === 'pending' &&
      isConfigurationActive &&
      !props.isPlatform && !hasBeenRedirected
    ) {
      setActiveTab(2)
>>>>>>> 7932d0f0
      setHasBeenRedirected(true)
    }
  }, [instance, hasBeenRedirected])

  return (
    <HostProvider value={props}>
      <StoresProvider value={stores}>
        {props.elements.breadcrumbs}
        <SectionTitle
          text={props.title}
          level={1}
          tag="h1"
          className={classes.title}
          rightContent={
            <Button
<<<<<<< HEAD
              onClick={() => load(props.instanceId)}
=======
              onClick={() => reload(props.instanceId)}
>>>>>>> 7932d0f0
              isDisabled={!instance && !instanceError}
              className={classes.reloadButton}
            >
              Reload info
            </Button>
          }
        >
          {isInstanceIntegrated && (
<<<<<<< HEAD
            <InstanceTab
=======
            <Tabs
              isPlatform={props.isPlatform}
>>>>>>> 7932d0f0
              value={activeTab}
              handleChange={switchTab}
              isPlatform={props.isPlatform}
              hasLogs={api.initWS != undefined}
            />
          )}
        </SectionTitle>

        {instanceError && (
          <ErrorStub {...instanceError} className={classes.errorStub} />
        )}

        {isInstanceIntegrated ? (
          <>
<<<<<<< HEAD
            <TabPanel value={activeTab} index={TABS_INDEX.OVERVIEW}>
              {!instanceError && (
                <div className={classes.content}>
                  {instance && instance?.state.retrieving?.status ? (
=======
            <TabPanel value={activeTab} index={0}>
              {!instanceError && (
                <div className={classes.content}>
                  {!instance ||
                    (!instance?.state?.retrieving?.status && <StubSpinner />)}

                  {instance ? (
>>>>>>> 7932d0f0
                    <>
                      <Clones />
                      <Info />
                    </>
                  ) : (
                    <StubSpinner />
                  )}
                </div>
              )}

              <ClonesModal />

              <SnapshotsModal />
            </TabPanel>

            {!props.isPlatform && (
              <>
<<<<<<< HEAD
                <TabPanel value={activeTab} index={TABS_INDEX.CLONES}>
                  {activeTab === TABS_INDEX.CLONES && (
                    <div className={classes.content}>
                      {!instanceError &&
                        (instance ? (
                          <Clones onlyRenderList />
                        ) : (
                          <StubSpinner />
                        ))}
                    </div>
                  )}
                </TabPanel>
                <TabPanel value={activeTab} index={TABS_INDEX.LOGS}>
                  {activeTab === TABS_INDEX.LOGS && <Logs api={api} />}
                </TabPanel>
                <TabPanel value={activeTab} index={TABS_INDEX.CONFIGURATION}>
                  {activeTab === TABS_INDEX.CONFIGURATION && (
                    <Configuration
                      switchActiveTab={switchTab}
                      isConfigurationActive={isConfigurationActive}
                      reload={() => load(props.instanceId)}
                      disableConfigModification={
                        instance?.state.engine.disableConfigModification
                      }
                    />
                  )}
                </TabPanel>
                <TabPanel value={activeTab} index={TABS_INDEX.SNAPSHOTS}>
                  {activeTab === TABS_INDEX.SNAPSHOTS && <Snapshots />}
                </TabPanel>
                <TabPanel value={activeTab} index={TABS_INDEX.BRANCHES}>
                  {activeTab === TABS_INDEX.BRANCHES && <Branches />}
=======
                <TabPanel value={activeTab} index={1}>
                  {activeTab === 1 && <Logs api={api} />}
                </TabPanel>

                <TabPanel value={activeTab} index={2}>
                  <Configuration
                    isConfigurationActive={isConfigurationActive}
                    disableConfigModification={
                      instance?.state?.engine.disableConfigModification
                    }
                    switchActiveTab={switchTab}
                    reload={() => load(props.instanceId)}
                  />
>>>>>>> 7932d0f0
                </TabPanel>
              </>
            )}
          </>
        ) : !isLoadingInstance && !instanceError ? (
          <TabPanel value={activeTab} index={activeTab}>
            <InactiveInstance
              instance={instance}
              org={(props.elements.breadcrumbs as any)?.props.org}
            />
          </TabPanel>
        ) : (
          !instanceError && (
<<<<<<< HEAD
            <TabPanel value={activeTab} index={activeTab}>
=======
            <TabPanel value={activeTab} index={0}>
>>>>>>> 7932d0f0
              <div className={classes.content}>
                <StubSpinner />
              </div>
            </TabPanel>
          )
        )}
      </StoresProvider>
    </HostProvider>
  )
})

function TabPanel(props: {
  children?: React.ReactNode
  index: number
  value: number
}) {
  const { children, value, index, ...other } = props

  return (
    <Typography
      component="div"
      role="tabpanel"
      hidden={value !== index}
      id={`scrollable-auto-tabpanel-${index}`}
      aria-labelledby={`scrollable-auto-tab-${index}`}
      {...other}
    >
      <Box p={3} sx={{ height: '100%' }}>
        {children}
      </Box>
    </Typography>
  )
}<|MERGE_RESOLUTION|>--- conflicted
+++ resolved
@@ -21,14 +21,9 @@
 import { Info } from './Info'
 import { Snapshots } from './Snapshots'
 import { Branches } from '../Branches'
-import { Configuration } from '../Configuration'
-<<<<<<< HEAD
+import { Configuration } from './Configuration'
+import { SnapshotsModal } from './SnapshotsModal'
 import { ClonesModal } from './Clones/ClonesModal'
-import { SnapshotsModal } from './Snapshots/components/SnapshotsModal'
-=======
-import { ClonesModal } from './ClonesModal'
-import { SnapshotsModal } from './SnapshotsModal'
->>>>>>> 7932d0f0
 import { InactiveInstance } from './InactiveInstance'
 import { Host, HostProvider, StoresProvider } from './context'
 
@@ -72,14 +67,10 @@
   const classes = useStyles()
 
   const { instanceId, api } = props
-<<<<<<< HEAD
   const [activeTab, setActiveTab] = React.useState(
     props?.renderCurrentTab || TABS_INDEX.OVERVIEW,
   )
-=======
-  const [activeTab, setActiveTab] = React.useState(0)
->>>>>>> 7932d0f0
-  const [hasBeenRedirected, setHasBeenRedirected] = React.useState(false);
+  const [hasBeenRedirected, setHasBeenRedirected] = React.useState(false)
 
   const stores = useCreatedStores(props)
   const {
@@ -88,10 +79,6 @@
     instanceRetrieval,
     isLoadingInstance,
     load,
-<<<<<<< HEAD
-=======
-    reload,
->>>>>>> 7932d0f0
   } = stores.main
 
   const switchTab = (_: React.ChangeEvent<{}> | null, tabID: number) => {
@@ -109,12 +96,9 @@
     (!isLoadingInstance && instance && instance?.url && !instanceError)
 
   const isConfigurationActive = instanceRetrieval?.mode !== 'physical'
-<<<<<<< HEAD
 
   const InstanceTab = (props: TabsProps) =>
     !props.isPlatform ? <Tabs {...props} /> : <PlatformTabs {...props} />
-=======
->>>>>>> 7932d0f0
 
   useEffect(() => {
     load(instanceId)
@@ -123,19 +107,12 @@
   useEffect(() => {
     if (
       instance &&
-<<<<<<< HEAD
-      instance?.state.retrieving?.status === 'pending' &&
+      instance.state?.retrieving?.status === 'pending' &&
       isConfigurationActive &&
-      !props.isPlatform && !hasBeenRedirected
+      !props.isPlatform &&
+      !hasBeenRedirected
     ) {
       setActiveTab(TABS_INDEX.CONFIGURATION)
-=======
-      instance?.state?.retrieving?.status === 'pending' &&
-      isConfigurationActive &&
-      !props.isPlatform && !hasBeenRedirected
-    ) {
-      setActiveTab(2)
->>>>>>> 7932d0f0
       setHasBeenRedirected(true)
     }
   }, [instance, hasBeenRedirected])
@@ -151,11 +128,7 @@
           className={classes.title}
           rightContent={
             <Button
-<<<<<<< HEAD
               onClick={() => load(props.instanceId)}
-=======
-              onClick={() => reload(props.instanceId)}
->>>>>>> 7932d0f0
               isDisabled={!instance && !instanceError}
               className={classes.reloadButton}
             >
@@ -164,15 +137,9 @@
           }
         >
           {isInstanceIntegrated && (
-<<<<<<< HEAD
             <InstanceTab
-=======
-            <Tabs
-              isPlatform={props.isPlatform}
->>>>>>> 7932d0f0
               value={activeTab}
               handleChange={switchTab}
-              isPlatform={props.isPlatform}
               hasLogs={api.initWS != undefined}
             />
           )}
@@ -184,20 +151,10 @@
 
         {isInstanceIntegrated ? (
           <>
-<<<<<<< HEAD
             <TabPanel value={activeTab} index={TABS_INDEX.OVERVIEW}>
               {!instanceError && (
                 <div className={classes.content}>
-                  {instance && instance?.state.retrieving?.status ? (
-=======
-            <TabPanel value={activeTab} index={0}>
-              {!instanceError && (
-                <div className={classes.content}>
-                  {!instance ||
-                    (!instance?.state?.retrieving?.status && <StubSpinner />)}
-
-                  {instance ? (
->>>>>>> 7932d0f0
+                  {instance && instance.state?.retrieving?.status ? (
                     <>
                       <Clones />
                       <Info />
@@ -215,7 +172,6 @@
 
             {!props.isPlatform && (
               <>
-<<<<<<< HEAD
                 <TabPanel value={activeTab} index={TABS_INDEX.CLONES}>
                   {activeTab === TABS_INDEX.CLONES && (
                     <div className={classes.content}>
@@ -238,7 +194,7 @@
                       isConfigurationActive={isConfigurationActive}
                       reload={() => load(props.instanceId)}
                       disableConfigModification={
-                        instance?.state.engine.disableConfigModification
+                        instance?.state?.engine.disableConfigModification
                       }
                     />
                   )}
@@ -248,21 +204,6 @@
                 </TabPanel>
                 <TabPanel value={activeTab} index={TABS_INDEX.BRANCHES}>
                   {activeTab === TABS_INDEX.BRANCHES && <Branches />}
-=======
-                <TabPanel value={activeTab} index={1}>
-                  {activeTab === 1 && <Logs api={api} />}
-                </TabPanel>
-
-                <TabPanel value={activeTab} index={2}>
-                  <Configuration
-                    isConfigurationActive={isConfigurationActive}
-                    disableConfigModification={
-                      instance?.state?.engine.disableConfigModification
-                    }
-                    switchActiveTab={switchTab}
-                    reload={() => load(props.instanceId)}
-                  />
->>>>>>> 7932d0f0
                 </TabPanel>
               </>
             )}
@@ -276,11 +217,7 @@
           </TabPanel>
         ) : (
           !instanceError && (
-<<<<<<< HEAD
             <TabPanel value={activeTab} index={activeTab}>
-=======
-            <TabPanel value={activeTab} index={0}>
->>>>>>> 7932d0f0
               <div className={classes.content}>
                 <StubSpinner />
               </div>
