/*--------------------------------------------------------------------------
 * Copyright (c) 2019-2021, Postgres.ai, Nikolay Samokhvalov nik@postgres.ai
 * All Rights Reserved. Proprietary and confidential.
 * Unauthorized copying of this file, via any medium is strictly prohibited
 *--------------------------------------------------------------------------
 */

import React, { useEffect } from 'react'
import { makeStyles } from '@material-ui/core'
import { observer } from 'mobx-react-lite'

import { Button } from '@postgres.ai/shared/components/Button2'
import { StubSpinner } from '@postgres.ai/shared/components/StubSpinner'
import { SectionTitle } from '@postgres.ai/shared/components/SectionTitle'
import { ErrorStub } from '@postgres.ai/shared/components/ErrorStub'

import { TABS_INDEX, Tabs } from './Tabs'
import { Logs } from '../Logs'
import { Clones } from './Clones'
import { Info } from './Info'
import { Configuration } from './Configuration'
import { Branches } from '../Branches'
import { Snapshots } from './Snapshots'
import { SnapshotsModal } from './Snapshots/components/SnapshotsModal'
import { ClonesModal } from './Clones/ClonesModal'
import { Host, HostProvider, StoresProvider } from './context'

import PropTypes from 'prop-types'
import Typography from '@material-ui/core/Typography'
import Box from '@mui/material/Box'

import { useCreatedStores } from './useCreatedStores'

import './styles.scss'

type Props = Host

const useStyles = makeStyles(
  (theme) => ({
    title: {
      marginTop: '8px',
    },
    reloadButton: {
      flex: '0 0 auto',
      alignSelf: 'flex-start',
    },
    errorStub: {
      marginTop: '16px',
    },
    content: {
      display: 'flex',
      marginTop: '16px',
      position: 'relative',
      flex: '1 1 100%',
      height: '100%',

      [theme.breakpoints.down('sm')]: {
        flexDirection: 'column',
      },
    },
  }),
  { index: 1 },
)

export const Instance = observer((props: Props) => {
  const classes = useStyles()

  const { instanceId, api } = props

  const stores = useCreatedStores(props)
<<<<<<< HEAD
=======
  const { instance, instanceError, instanceRetrieval, load } = stores.main
>>>>>>> e866da0b

  useEffect(() => {
    stores.main.load(instanceId)
  }, [instanceId])

  const { instance, instanceError, instanceRetrieval } = stores.main
  const isConfigurationActive = instanceRetrieval?.mode !== 'physical'

  useEffect(() => {
    if (
      instance &&
      instance?.state.retrieving?.status === 'pending' &&
      isConfigurationActive
    ) {
      setActiveTab(TABS_INDEX.CONFIGURATION)
    }
    if (instance && !instance?.state?.pools) {
      if (!props.callbacks) return

      props.callbacks.showDeprecatedApiBanner()
      return props.callbacks?.hideDeprecatedApiBanner
    }
  }, [instance])

  const [activeTab, setActiveTab] = React.useState(
    props?.renderCurrentTab || TABS_INDEX.OVERVIEW,
  )

  const switchTab = (_: React.ChangeEvent<{}> | null, tabID: number) => {
    const contentElement = document.getElementById('content-container')
    setActiveTab(tabID)
    contentElement?.scroll(0, 0)
  }

  return (
    <HostProvider value={props}>
      <StoresProvider value={stores}>
        <>
          {props.elements.breadcrumbs}
          <SectionTitle
            text={props.title}
            level={1}
            tag="h1"
            className={classes.title}
            rightContent={
              <Button
<<<<<<< HEAD
                onClick={() => stores.main.load(props.instanceId)}
=======
                onClick={() => load(props.instanceId)}
>>>>>>> e866da0b
                isDisabled={!instance && !instanceError}
                className={classes.reloadButton}
              >
                Reload info
              </Button>
            }
          >
            <Tabs
              value={activeTab}
              handleChange={switchTab}
              hasLogs={api.initWS != undefined}
              hideInstanceTabs={props?.hideInstanceTabs}
            />
          </SectionTitle>

          {instanceError && (
            <ErrorStub {...instanceError} className={classes.errorStub} />
          )}

          <TabPanel value={activeTab} index={TABS_INDEX.OVERVIEW}>
            <div className={classes.content}>
              {!instanceError &&
                (instance ? (
                  <>
                    <Clones />
                    <Info />
                  </>
                ) : (
                  <StubSpinner />
                ))}
            </div>

            <ClonesModal />

            <SnapshotsModal />
          </TabPanel>

          <TabPanel value={activeTab} index={TABS_INDEX.CLONES}>
            {activeTab === TABS_INDEX.CLONES && (
              <div className={classes.content}>
                {!instanceError &&
                  (instance ? <Clones onlyRenderList /> : <StubSpinner />)}
              </div>
            )}
          </TabPanel>

          <TabPanel value={activeTab} index={TABS_INDEX.LOGS}>
            {activeTab === TABS_INDEX.LOGS && <Logs api={api} />}
          </TabPanel>
        </>

        <TabPanel value={activeTab} index={TABS_INDEX.CONFIGURATION}>
          {activeTab === TABS_INDEX.CONFIGURATION && (
            <Configuration
              switchActiveTab={switchTab}
              isConfigurationActive={isConfigurationActive}
              reload={() => stores.main.load(props.instanceId)}
            />
          )}
        </TabPanel>

        <TabPanel value={activeTab} index={TABS_INDEX.SNAPSHOTS}>
          {activeTab === TABS_INDEX.SNAPSHOTS && <Snapshots />}
        </TabPanel>
        <TabPanel value={activeTab} index={TABS_INDEX.BRANCHES}>
          {activeTab === TABS_INDEX.BRANCHES && <Branches />}
        </TabPanel>
      </StoresProvider>
    </HostProvider>
  )
})

function TabPanel(props: PropTypes.InferProps<any>) {
  const { children, value, index, ...other } = props

  return (
    <Typography
      component="div"
      role="tabpanel"
      hidden={value !== index}
      id={`scrollable-auto-tabpanel-${index}`}
      aria-labelledby={`scrollable-auto-tab-${index}`}
      style={{ height: '100%', position: 'relative' }}
      {...other}
    >
      <Box p={3} sx={{ height: '100%' }}>
        {children}
      </Box>
    </Typography>
  )
}

TabPanel.propTypes = {
  children: PropTypes.node,
  index: PropTypes.any.isRequired,
  value: PropTypes.any.isRequired,
}<|MERGE_RESOLUTION|>--- conflicted
+++ resolved
@@ -68,10 +68,7 @@
   const { instanceId, api } = props
 
   const stores = useCreatedStores(props)
-<<<<<<< HEAD
-=======
   const { instance, instanceError, instanceRetrieval, load } = stores.main
->>>>>>> e866da0b
 
   useEffect(() => {
     stores.main.load(instanceId)
@@ -118,11 +115,7 @@
             className={classes.title}
             rightContent={
               <Button
-<<<<<<< HEAD
                 onClick={() => stores.main.load(props.instanceId)}
-=======
-                onClick={() => load(props.instanceId)}
->>>>>>> e866da0b
                 isDisabled={!instance && !instanceError}
                 className={classes.reloadButton}
               >
