/*--------------------------------------------------------------------------
 * Copyright (c) 2019-2021, Postgres.ai, Nikolay Samokhvalov nik@postgres.ai
 * All Rights Reserved. Proprietary and confidential.
 * Unauthorized copying of this file, via any medium is strictly prohibited
 *--------------------------------------------------------------------------
 */

import React, { useEffect } from 'react'
import { makeStyles } from '@material-ui/core'
import { observer } from 'mobx-react-lite'

import { Button } from '@postgres.ai/shared/components/Button2'
import { StubSpinner } from '@postgres.ai/shared/components/StubSpinner'
import { SectionTitle } from '@postgres.ai/shared/components/SectionTitle'
import { ErrorStub } from '@postgres.ai/shared/components/ErrorStub'

import { TABS_INDEX, Tabs } from './Tabs'
import { Logs } from '../Logs'
import { Clones } from './Clones'
import { Info } from './Info'
import { Snapshots } from './Snapshots'
import { Branches } from '../Branches'
import { Configuration } from '../Configuration'
<<<<<<< HEAD
import { ClonesModal } from './Clones/ClonesModal'
import { SnapshotsModal } from './Snapshots/components/SnapshotsModal'
=======
import { ClonesModal } from './ClonesModal'
import { SnapshotsModal } from './SnapshotsModal'
import { InactiveInstance } from './InactiveInstance'
>>>>>>> 2d09655f
import { Host, HostProvider, StoresProvider } from './context'

import Typography from '@material-ui/core/Typography'
import Box from '@mui/material/Box'

import { useCreatedStores } from './useCreatedStores'

import './styles.scss'

type Props = Host

const useStyles = makeStyles(
  (theme) => ({
    title: {
      marginTop: '8px',
    },
    reloadButton: {
      flex: '0 0 auto',
      alignSelf: 'flex-start',
    },
    errorStub: {
      marginTop: '16px',
    },
    content: {
      display: 'flex',
      marginTop: '16px',
      position: 'relative',
      flex: '1 1 100%',
      height: '100%',

      [theme.breakpoints.down('sm')]: {
        flexDirection: 'column',
      },
    },
  }),
  { index: 1 },
)

export const Instance = observer((props: Props) => {
  const classes = useStyles()

  const { instanceId, api } = props
  const [activeTab, setActiveTab] = React.useState(0)

  const stores = useCreatedStores(props)
  const {
    instance,
    instanceError,
    instanceRetrieval,
    isLoadingInstance,
    load,
  } = stores.main

  const switchTab = (_: React.ChangeEvent<{}> | null, tabID: number) => {
    const contentElement = document.getElementById('content-container')
    setActiveTab(tabID)

    if (tabID === 0) {
      load(props.instanceId)
    }
    contentElement?.scroll(0, 0)
  }

  const isInstanceIntegrated =
    instanceRetrieval ||
    (!isLoadingInstance && instance && instance?.url && !instanceError)

  const isConfigurationActive = instanceRetrieval?.mode !== 'physical'

  useEffect(() => {
    load(instanceId)
  }, [instanceId])

  useEffect(() => {
    if (
      instance &&
      instance?.state.retrieving?.status === 'pending' &&
      isConfigurationActive &&
      !props.isPlatform
    ) {
      setActiveTab(TABS_INDEX.CONFIGURATION)
    }
    if (instance && !instance?.state?.pools) {
      if (!props.callbacks) return
    }
  }, [instance])

<<<<<<< HEAD
  const [activeTab, setActiveTab] = React.useState(
    props?.renderCurrentTab || TABS_INDEX.OVERVIEW,
  )

  const switchTab = (_: React.ChangeEvent<{}> | null, tabID: number) => {
    const contentElement = document.getElementById('content-container')
    setActiveTab(tabID)
    contentElement?.scroll(0, 0)
  }

=======
>>>>>>> 2d09655f
  return (
    <HostProvider value={props}>
      <StoresProvider value={stores}>
        {props.elements.breadcrumbs}
        <SectionTitle
          text={props.title}
          level={1}
          tag="h1"
          className={classes.title}
          rightContent={
            <Button
              onClick={() => load(props.instanceId)}
              isDisabled={!instance && !instanceError}
              className={classes.reloadButton}
            >
              Reload info
            </Button>
          }
        >
          {isInstanceIntegrated && (
            <Tabs
              isPlatform={props.isPlatform}
              value={activeTab}
              handleChange={switchTab}
              hasLogs={api.initWS != undefined}
            />
          )}
<<<<<<< HEAD

          <TabPanel value={activeTab} index={TABS_INDEX.OVERVIEW}>
            {!instanceError && (
              <div className={classes.content}>
                {!instance ||
                  (!instance?.state.retrieving?.status && <StubSpinner />)}

                {instance ? (
                  <>
                    <Clones />
                    <Info />
                  </>
                ) : (
                  <StubSpinner />
                )}
              </div>
            )}

            <ClonesModal />

            <SnapshotsModal />
          </TabPanel>

          <TabPanel value={activeTab} index={TABS_INDEX.CLONES}>
            {activeTab === TABS_INDEX.CLONES && (
              <div className={classes.content}>
                {!instanceError &&
                  (instance ? <Clones onlyRenderList /> : <StubSpinner />)}
              </div>
            )}
          </TabPanel>

          <TabPanel value={activeTab} index={TABS_INDEX.LOGS}>
            {activeTab === TABS_INDEX.LOGS && <Logs api={api} />}
          </TabPanel>
        </>

        <TabPanel value={activeTab} index={TABS_INDEX.CONFIGURATION}>
          {activeTab === TABS_INDEX.CONFIGURATION && (
            <Configuration
              switchActiveTab={switchTab}
              isConfigurationActive={isConfigurationActive}
              reload={() => load(props.instanceId)}
              disableConfigModification={
                instance?.state.engine.disableConfigModification
              }
            />
          )}
        </TabPanel>
        <TabPanel value={activeTab} index={TABS_INDEX.SNAPSHOTS}>
          {activeTab === TABS_INDEX.SNAPSHOTS && <Snapshots />}
        </TabPanel>
        <TabPanel value={activeTab} index={TABS_INDEX.BRANCHES}>
          {activeTab === TABS_INDEX.BRANCHES && <Branches />}
        </TabPanel>
=======
        </SectionTitle>

        {instanceError && (
          <ErrorStub {...instanceError} className={classes.errorStub} />
        )}

        {isInstanceIntegrated ? (
          <>
            <TabPanel value={activeTab} index={0}>
              {!instanceError && (
                <div className={classes.content}>
                  {!instance ||
                    (!instance?.state.retrieving?.status && <StubSpinner />)}

                  {instance ? (
                    <>
                      <Clones />
                      <Info />
                    </>
                  ) : (
                    <StubSpinner />
                  )}
                </div>
              )}

              <ClonesModal />

              <SnapshotsModal />
            </TabPanel>

            {!props.isPlatform && (
              <>
                <TabPanel value={activeTab} index={1}>
                  {activeTab === 1 && <Logs api={api} />}
                </TabPanel>

                <TabPanel value={activeTab} index={2}>
                  {activeTab === 2 && (
                    <Configuration
                      isConfigurationActive={isConfigurationActive}
                      disableConfigModification={
                        instance?.state.engine.disableConfigModification
                      }
                      switchActiveTab={switchTab}
                      reload={() => load(props.instanceId)}
                    />
                  )}
                </TabPanel>
              </>
            )}
          </>
        ) : !isLoadingInstance && !instanceError ? (
          <TabPanel value={activeTab} index={activeTab}>
            <InactiveInstance
              instance={instance}
              org={(props.elements.breadcrumbs as any)?.props.org}
            />
          </TabPanel>
        ) : (
          !instanceError && (
            <TabPanel value={activeTab} index={0}>
              <div className={classes.content}>
                <StubSpinner />
              </div>
            </TabPanel>
          )
        )}
>>>>>>> 2d09655f
      </StoresProvider>
    </HostProvider>
  )
})

<<<<<<< HEAD
function TabPanel(props: any) {
=======
function TabPanel(props: {
  children?: React.ReactNode
  index: number
  value: number
}) {
>>>>>>> 2d09655f
  const { children, value, index, ...other } = props

  return (
    <Typography
      component="div"
      role="tabpanel"
      hidden={value !== index}
      id={`scrollable-auto-tabpanel-${index}`}
      aria-labelledby={`scrollable-auto-tab-${index}`}
      {...other}
    >
      <Box p={3} sx={{ height: '100%' }}>
        {children}
      </Box>
    </Typography>
  )
}<|MERGE_RESOLUTION|>--- conflicted
+++ resolved
@@ -21,14 +21,9 @@
 import { Snapshots } from './Snapshots'
 import { Branches } from '../Branches'
 import { Configuration } from '../Configuration'
-<<<<<<< HEAD
 import { ClonesModal } from './Clones/ClonesModal'
 import { SnapshotsModal } from './Snapshots/components/SnapshotsModal'
-=======
-import { ClonesModal } from './ClonesModal'
-import { SnapshotsModal } from './SnapshotsModal'
 import { InactiveInstance } from './InactiveInstance'
->>>>>>> 2d09655f
 import { Host, HostProvider, StoresProvider } from './context'
 
 import Typography from '@material-ui/core/Typography'
@@ -116,19 +111,6 @@
     }
   }, [instance])
 
-<<<<<<< HEAD
-  const [activeTab, setActiveTab] = React.useState(
-    props?.renderCurrentTab || TABS_INDEX.OVERVIEW,
-  )
-
-  const switchTab = (_: React.ChangeEvent<{}> | null, tabID: number) => {
-    const contentElement = document.getElementById('content-container')
-    setActiveTab(tabID)
-    contentElement?.scroll(0, 0)
-  }
-
-=======
->>>>>>> 2d09655f
   return (
     <HostProvider value={props}>
       <StoresProvider value={stores}>
@@ -156,63 +138,6 @@
               hasLogs={api.initWS != undefined}
             />
           )}
-<<<<<<< HEAD
-
-          <TabPanel value={activeTab} index={TABS_INDEX.OVERVIEW}>
-            {!instanceError && (
-              <div className={classes.content}>
-                {!instance ||
-                  (!instance?.state.retrieving?.status && <StubSpinner />)}
-
-                {instance ? (
-                  <>
-                    <Clones />
-                    <Info />
-                  </>
-                ) : (
-                  <StubSpinner />
-                )}
-              </div>
-            )}
-
-            <ClonesModal />
-
-            <SnapshotsModal />
-          </TabPanel>
-
-          <TabPanel value={activeTab} index={TABS_INDEX.CLONES}>
-            {activeTab === TABS_INDEX.CLONES && (
-              <div className={classes.content}>
-                {!instanceError &&
-                  (instance ? <Clones onlyRenderList /> : <StubSpinner />)}
-              </div>
-            )}
-          </TabPanel>
-
-          <TabPanel value={activeTab} index={TABS_INDEX.LOGS}>
-            {activeTab === TABS_INDEX.LOGS && <Logs api={api} />}
-          </TabPanel>
-        </>
-
-        <TabPanel value={activeTab} index={TABS_INDEX.CONFIGURATION}>
-          {activeTab === TABS_INDEX.CONFIGURATION && (
-            <Configuration
-              switchActiveTab={switchTab}
-              isConfigurationActive={isConfigurationActive}
-              reload={() => load(props.instanceId)}
-              disableConfigModification={
-                instance?.state.engine.disableConfigModification
-              }
-            />
-          )}
-        </TabPanel>
-        <TabPanel value={activeTab} index={TABS_INDEX.SNAPSHOTS}>
-          {activeTab === TABS_INDEX.SNAPSHOTS && <Snapshots />}
-        </TabPanel>
-        <TabPanel value={activeTab} index={TABS_INDEX.BRANCHES}>
-          {activeTab === TABS_INDEX.BRANCHES && <Branches />}
-        </TabPanel>
-=======
         </SectionTitle>
 
         {instanceError && (
@@ -280,21 +205,16 @@
             </TabPanel>
           )
         )}
->>>>>>> 2d09655f
       </StoresProvider>
     </HostProvider>
   )
 })
 
-<<<<<<< HEAD
-function TabPanel(props: any) {
-=======
 function TabPanel(props: {
   children?: React.ReactNode
   index: number
   value: number
 }) {
->>>>>>> 2d09655f
   const { children, value, index, ...other } = props
 
   return (
