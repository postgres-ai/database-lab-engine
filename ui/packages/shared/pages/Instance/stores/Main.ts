--- conflicted
+++ resolved
@@ -26,12 +26,8 @@
 import { GetInstanceRetrieval } from '@postgres.ai/shared/types/api/endpoints/getInstanceRetrieval'
 import { InstanceRetrievalType } from '@postgres.ai/shared/types/api/entities/instanceRetrieval'
 import { GetEngine } from '@postgres.ai/shared/types/api/endpoints/getEngine'
-<<<<<<< HEAD
-import { isRetrievalUnknown } from '@postgres.ai/shared/pages/Instance/Configuration/utils'
 import { GetSnapshotList } from '@postgres.ai/shared/types/api/endpoints/getSnapshotList'
 import { GetBranches } from '@postgres.ai/shared/types/api/endpoints/getBranches'
-=======
->>>>>>> 4a5bdc40
 
 const POLLING_TIME = 2000
 
@@ -105,17 +101,11 @@
     this.loadInstance(instanceId)
     this.getBranches()
     this.loadInstanceRetrieval(instanceId).then(() => {
-<<<<<<< HEAD
-      if (!isRetrievalUnknown(this.instanceRetrieval?.mode)) {
-        this.getConfig().then((res) => {
-          if (res) {
-            this.getEngine()
-          }
-        })
-      }
-=======
-      this.getConfig()
->>>>>>> 4a5bdc40
+      this.getConfig().then((res) => {
+        if (res) {
+          this.getEngine()
+        }
+      })
     })
     this.snapshots.load(instanceId)
   }
