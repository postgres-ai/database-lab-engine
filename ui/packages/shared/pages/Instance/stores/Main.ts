--- conflicted
+++ resolved
@@ -26,15 +26,10 @@
 import { GetInstanceRetrieval } from '@postgres.ai/shared/types/api/endpoints/getInstanceRetrieval'
 import { InstanceRetrievalType } from '@postgres.ai/shared/types/api/entities/instanceRetrieval'
 import { GetEngine } from '@postgres.ai/shared/types/api/endpoints/getEngine'
-<<<<<<< HEAD
 import { GetSnapshotList } from '@postgres.ai/shared/types/api/endpoints/getSnapshotList'
 import { GetBranches } from '@postgres.ai/shared/types/api/endpoints/getBranches'
 import { DeleteBranch } from '@postgres.ai/shared/types/api/endpoints/deleteBranch'
-
-const POLLING_TIME = 2000
-=======
 import { GetSeImages } from '@postgres.ai/shared/types/api/endpoints/getSeImages'
->>>>>>> 7932d0f0
 
 const UNSTABLE_CLONE_STATUS_CODES = ['CREATING', 'RESETTING', 'DELETING']
 
@@ -69,22 +64,15 @@
   instanceRetrieval: InstanceRetrievalType | null = null
   config: Config | null = null
   fullConfig?: string
-<<<<<<< HEAD
   dleEdition?: string
-
-=======
   platformUrl?: string
->>>>>>> 7932d0f0
   instanceError: Error | null = null
   configError: string | null = null
   getFullConfigError: string | null = null
-<<<<<<< HEAD
   getBranchesError: Error | null = null
   snapshotListError: string | null = null
   deleteBranchError: Error | null = null
-=======
   seImagesError: string | undefined | null = null
->>>>>>> 7932d0f0
 
   unstableClones = new Set<string>()
 
@@ -93,11 +81,8 @@
   isReloadingClones = false
   isConfigurationLoading = false
   isReloadingInstanceRetrieval = false
-<<<<<<< HEAD
   isBranchesLoading = false
   isConfigLoading = false
-=======
->>>>>>> 7932d0f0
   isLoadingInstance = false
 
   private readonly api: Api
@@ -116,44 +101,14 @@
 
   load = (instanceId: string) => {
     this.instance = null
-<<<<<<< HEAD
-    this.loadInstance(instanceId)
     this.getBranches()
-    this.loadInstanceRetrieval(instanceId).then(() => {
-      if (this.instanceRetrieval) {
-        this.getConfig().then((res) => {
-          if (res) {
-            this.getEngine()
-          }
-        })
-=======
-    this.isReloadingInstance = true
     this.loadInstance(instanceId, false).then(() => {
-      if (this.instance?.url) {
-        this.snapshots.load(instanceId)
-      }
+      this.snapshots.load(instanceId)
     })
     this.loadInstanceRetrieval(instanceId).then(() => {
       if (this.instanceRetrieval) {
         this.getConfig()
         this.getFullConfig()
-      }
-    })
-  }
-
-  reload = (instanceId: string) => {
-    this.instance = null
-    this.isReloadingInstance = true
-    this.loadInstance(instanceId, false).then(() => {
-      if (this.instance?.url) {
-        this.snapshots.load(instanceId)
-      }
-    })
-    this.loadInstanceRetrieval(instanceId).then(() => {
-      if (this.instanceRetrieval) {
-        this.getConfig()
-        this.getFullConfig()
->>>>>>> 7932d0f0
       }
     })
   }
