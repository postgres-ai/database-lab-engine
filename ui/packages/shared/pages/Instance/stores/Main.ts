/*--------------------------------------------------------------------------
 * Copyright (c) 2019-2021, Postgres.ai, Nikolay Samokhvalov nik@postgres.ai
 * All Rights Reserved. Proprietary and confidential.
 * Unauthorized copying of this file, via any medium is strictly prohibited
 *--------------------------------------------------------------------------
 */
import { makeAutoObservable } from 'mobx'

import { GetSnapshots } from '@postgres.ai/shared/types/api/endpoints/getSnapshots'
import { CreateSnapshot } from '@postgres.ai/shared/types/api/endpoints/createSnapshot'
import { GetInstance } from '@postgres.ai/shared/types/api/endpoints/getInstance'
import { Config } from '@postgres.ai/shared/types/api/entities/config'
import { GetConfig } from '@postgres.ai/shared/types/api/endpoints/getConfig'
import { UpdateConfig } from '@postgres.ai/shared/types/api/endpoints/updateConfig'
import { TestDbSource } from '@postgres.ai/shared/types/api/endpoints/testDbSource'
import { RefreshInstance } from '@postgres.ai/shared/types/api/endpoints/refreshInstance'
import { DestroyClone } from '@postgres.ai/shared/types/api/endpoints/destroyClone'
import { ResetClone } from '@postgres.ai/shared/types/api/endpoints/resetClone'
import { GetWSToken } from '@postgres.ai/shared/types/api/endpoints/getWSToken'
import { InitWS } from '@postgres.ai/shared/types/api/endpoints/initWS'
import { Instance } from '@postgres.ai/shared/types/api/entities/instance'
import { SnapshotsStore } from '@postgres.ai/shared/stores/Snapshots'
import { getTextFromUnknownApiError } from '@postgres.ai/shared/utils/api'
import { dbSource } from '@postgres.ai/shared/types/api/entities/dbSource'
import { GetFullConfig } from '@postgres.ai/shared/types/api/endpoints/getFullConfig'
import { GetInstanceRetrieval } from '@postgres.ai/shared/types/api/endpoints/getInstanceRetrieval'
import { InstanceRetrievalType } from '@postgres.ai/shared/types/api/entities/instanceRetrieval'
import { GetEngine } from '@postgres.ai/shared/types/api/endpoints/getEngine'
import { GetSnapshotList } from '@postgres.ai/shared/types/api/endpoints/getSnapshotList'
import { GetBranches } from '@postgres.ai/shared/types/api/endpoints/getBranches'
import { DeleteBranch } from '@postgres.ai/shared/types/api/endpoints/deleteBranch'
import { GetSeImages } from '@postgres.ai/shared/types/api/endpoints/getSeImages'

const UNSTABLE_CLONE_STATUS_CODES = ['CREATING', 'RESETTING', 'DELETING']

export type Api = {
  getInstance: GetInstance
  getSnapshots?: GetSnapshots
  createSnapshot?: CreateSnapshot
  refreshInstance?: RefreshInstance
  destroyClone?: DestroyClone
  resetClone?: ResetClone
  getWSToken?: GetWSToken
  initWS?: InitWS
  getConfig?: GetConfig
  updateConfig?: UpdateConfig
  testDbSource?: TestDbSource
  getFullConfig?: GetFullConfig
  getSeImages?: GetSeImages
  getEngine?: GetEngine
  getInstanceRetrieval?: GetInstanceRetrieval
  getBranches?: GetBranches
  getSnapshotList?: GetSnapshotList
  deleteBranch?: DeleteBranch
}

type Error = {
  title?: string
  message?: string
}

export class MainStore {
  instance: Instance | null = null
  instanceRetrieval: InstanceRetrievalType | null = null
  config: Config | null = null
  fullConfig?: string
  dleEdition?: string
  platformUrl?: string
  instanceError: Error | null = null
  configError: string | null = null
  getFullConfigError: string | null = null
  getBranchesError: Error | null = null
  snapshotListError: string | null = null
  deleteBranchError: Error | null = null
  seImagesError: string | undefined | null = null

  unstableClones = new Set<string>()

  readonly snapshots: SnapshotsStore

  isReloadingClones = false
  isConfigurationLoading = false
  isReloadingInstanceRetrieval = false
  isBranchesLoading = false
  isConfigLoading = false
  isLoadingInstance = false

  private readonly api: Api

  constructor(api: Api) {
    makeAutoObservable(this)

    this.api = api
    this.snapshots = new SnapshotsStore(api)
  }

  get isDisabledInstance() {
    if (!this.instance) return true
    return this.instance.state?.status.code === 'NO_RESPONSE'
  }

  load = (instanceId: string) => {
    this.instance = null
    this.getBranches()
    this.loadInstance(instanceId, false).then(() => {
<<<<<<< HEAD
      this.snapshots.load(instanceId)
=======
      if (this.instance?.createdAt && this.instance?.url || !this.instance?.createdAt) {
        this.snapshots.load(instanceId)
      }
    })
    this.loadInstanceRetrieval(instanceId).then(() => {
      if (this.instanceRetrieval) {
        this.getConfig()
        this.getFullConfig()
      }
    })
  }

  reload = (instanceId: string) => {
    this.instance = null
    this.isReloadingInstance = true
    this.loadInstance(instanceId, false).then(() => {
      if (this.api.refreshInstance)
        this.api.refreshInstance({ instanceId: instanceId })

        if (this.instance?.createdAt && this.instance?.url || !this.instance?.createdAt) {
        this.snapshots.load(instanceId)
      }
>>>>>>> 72922c97
    })
    this.loadInstanceRetrieval(instanceId).then(() => {
      if (this.instanceRetrieval) {
        this.getConfig()
        this.getFullConfig()
      }
    })
  }

  reloadSnapshots = async () => {
    if (!this.instance) return
    await this.snapshots.reload(this.instance.id)
  }

  reloadInstanceRetrieval = async () => {
    if (!this.instance) return
    this.isReloadingInstanceRetrieval = true
    this.loadInstanceRetrieval(this.instance.id)
    this.isReloadingInstanceRetrieval = false
  }

  private loadInstanceRetrieval = async (instanceId: string) => {
    if (!this.api.getInstanceRetrieval) return

    const { response, error } = await this.api.getInstanceRetrieval({
      instanceId: instanceId,
    })

    if (response) this.instanceRetrieval = response

    if (error)
      this.instanceError = { message: await getTextFromUnknownApiError(error) }

    return !!response
  }

  private loadInstance = async (
    instanceId: string,
    refresh: boolean = true,
  ) => {
    this.instanceError = null
    this.isLoadingInstance = true

    if (this.api.refreshInstance && refresh)
      await this.api.refreshInstance({ instanceId: instanceId })

    const { response, error } = await this.api.getInstance({
      instanceId: instanceId,
    })

    this.isLoadingInstance = false

    if (response === null) {
      this.instanceError = {
        title: 'Error 404',
        message: 'Specified instance not found or you have no access.',
      }
    }

    if (response) {
      this.instance = response

      const unstableClones = new Set<string>()

      this.instance.state?.cloning.clones?.forEach((clone) => {
        if (UNSTABLE_CLONE_STATUS_CODES.includes(clone.status.code)) {
          unstableClones.add(clone.id)
        }
      })

      this.unstableClones = unstableClones
    }

    if (error)
      this.instanceError = { message: await getTextFromUnknownApiError(error) }

    return !!response
  }

  getConfig = async () => {
    if (!this.api.getConfig) return

    this.isConfigurationLoading = true
    this.isConfigLoading = true

    const { response, error } = await this.api.getConfig()

    this.isConfigurationLoading = false
    this.isConfigLoading = false

    if (response) {
      this.config = response
      this.configError = null
    }

    if (error) {
      this.configError = await error.json().then((err) => err.message)
    }

    return response
  }

  updateConfig = async (values: Config) => {
    if (!this.api.updateConfig) return

    const { response, error } = await this.api.updateConfig({ ...values })

    if (error) this.configError = await error.json().then((err) => err.message)

    return response
  }

  getFullConfig = async () => {
    if (!this.api.getFullConfig) return

    const { response, error } = await this.api.getFullConfig()
    if (response) {
      this.fullConfig = response

      const splitYML = this.fullConfig.split('---')
      this.platformUrl = splitYML[0]?.split('url: ')[1]?.split('\n')[0]
    }

    if (error)
      this.getFullConfigError = await error
        .json()
        .then((err: Error) => err.message)

    return response
  }

  getSeImages = async (values: { packageGroup: string }) => {
    if (!this.api.getSeImages || !this.platformUrl) return

    const { response, error } = await this.api.getSeImages({
      packageGroup: values.packageGroup,
      platformUrl: this.platformUrl,
    })

    if (response) {
      this.seImagesError = null
    }

    if (error) {
      this.seImagesError = await error.json().then((err: Error) => err.message)
    }

    return response
  }

  getEngine = async () => {
    if (!this.api.getEngine) return

    this.configError = null

    const { response, error } = await this.api.getEngine()

    if (response) {
      this.dleEdition = response.edition
    }

    if (error) await getTextFromUnknownApiError(error)
    return response
  }

  testDbSource = async (values: dbSource) => {
    if (!this.api.testDbSource) return

    const { response, error } = await this.api.testDbSource(values)

    return {
      response,
      error,
    }
  }

  resetClone = async (cloneId: string, snapshotId: string) => {
    if (!this.instance || !this.api.resetClone) return

    this.unstableClones.add(cloneId)

    const { response, error } = await this.api.resetClone({
      cloneId,
      snapshotId,
      instanceId: this.instance.id,
    })

    if (response) this.liveUpdateInstance()
    if (error) await getTextFromUnknownApiError(error)

    return !!response
  }

  destroyClone = async (cloneId: string) => {
    if (!this.instance || !this.api.destroyClone) return

    this.unstableClones.add(cloneId)

    const { response, error } = await this.api.destroyClone({
      cloneId,
      instanceId: this.instance.id,
    })

    if (response) this.liveUpdateInstance()
    if (error) await getTextFromUnknownApiError(error)

    return !!response
  }

  private liveUpdateInstance = async () => {
    if (!this.unstableClones.size) return
    if (!this.instance) return

    await this.loadInstance(this.instance.id)
    await this.loadInstanceRetrieval(this.instance.id)

    if (!this.unstableClones.size) return
  }

  reloadClones = async () => {
    if (!this.instance) return
    this.isReloadingClones = true
    await this.loadInstance(this.instance.id)
    await this.loadInstanceRetrieval(this.instance.id)
    this.isReloadingClones = false
  }

  getBranches = async () => {
    if (!this.api.getBranches) return
    this.isBranchesLoading = true

    const { response, error } = await this.api.getBranches()

    this.isBranchesLoading = false

    if (error) this.getBranchesError = await error.json().then((err) => err)

    return response
  }

  deleteBranch = async (branchName: string) => {
    if (!branchName || !this.api.deleteBranch) return

    this.deleteBranchError = null

    const { response, error } = await this.api.deleteBranch(branchName)

    if (error) {
      this.deleteBranchError = await error.json().then((err) => err)
    }

    return response
  }

  getSnapshotList = async (branchName: string) => {
    if (!this.api.getSnapshotList) return

    const { response, error } = await this.api.getSnapshotList(branchName)

    this.isBranchesLoading = false

    if (error) {
      this.snapshotListError = await error.json().then((err) => err.message)
    }

    return response
  }
}<|MERGE_RESOLUTION|>--- conflicted
+++ resolved
@@ -80,6 +80,7 @@
 
   isReloadingClones = false
   isConfigurationLoading = false
+  isReloadingInstance = false
   isReloadingInstanceRetrieval = false
   isBranchesLoading = false
   isConfigLoading = false
@@ -101,11 +102,9 @@
 
   load = (instanceId: string) => {
     this.instance = null
+    this.isReloadingInstance = true
     this.getBranches()
     this.loadInstance(instanceId, false).then(() => {
-<<<<<<< HEAD
-      this.snapshots.load(instanceId)
-=======
       if (this.instance?.createdAt && this.instance?.url || !this.instance?.createdAt) {
         this.snapshots.load(instanceId)
       }
@@ -128,7 +127,6 @@
         if (this.instance?.createdAt && this.instance?.url || !this.instance?.createdAt) {
         this.snapshots.load(instanceId)
       }
->>>>>>> 72922c97
     })
     this.loadInstanceRetrieval(instanceId).then(() => {
       if (this.instanceRetrieval) {
