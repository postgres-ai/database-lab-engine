/*--------------------------------------------------------------------------
 * Copyright (c) 2019-2021, Postgres.ai, Nikolay Samokhvalov nik@postgres.ai
 * All Rights Reserved. Proprietary and confidential.
 * Unauthorized copying of this file, via any medium is strictly prohibited
 *--------------------------------------------------------------------------
 */
import { makeAutoObservable } from 'mobx'

import { GetSnapshots } from '@postgres.ai/shared/types/api/endpoints/getSnapshots'
import { CreateSnapshot } from '@postgres.ai/shared/types/api/endpoints/createSnapshot'
import { GetInstance } from '@postgres.ai/shared/types/api/endpoints/getInstance'
import { Config } from '@postgres.ai/shared/types/api/entities/config'
import { GetConfig } from '@postgres.ai/shared/types/api/endpoints/getConfig'
import { UpdateConfig } from '@postgres.ai/shared/types/api/endpoints/updateConfig'
import { TestDbSource } from '@postgres.ai/shared/types/api/endpoints/testDbSource'
import { RefreshInstance } from '@postgres.ai/shared/types/api/endpoints/refreshInstance'
import { DestroyClone } from '@postgres.ai/shared/types/api/endpoints/destroyClone'
import { ResetClone } from '@postgres.ai/shared/types/api/endpoints/resetClone'
import { GetWSToken } from '@postgres.ai/shared/types/api/endpoints/getWSToken'
import { InitWS } from '@postgres.ai/shared/types/api/endpoints/initWS'
import { Instance } from '@postgres.ai/shared/types/api/entities/instance'
import { SnapshotsStore } from '@postgres.ai/shared/stores/Snapshots'
import { getTextFromUnknownApiError } from '@postgres.ai/shared/utils/api'
import { dbSource } from '@postgres.ai/shared/types/api/entities/dbSource'
import { GetFullConfig } from '@postgres.ai/shared/types/api/endpoints/getFullConfig'
import { GetInstanceRetrieval } from '@postgres.ai/shared/types/api/endpoints/getInstanceRetrieval'
import { InstanceRetrievalType } from '@postgres.ai/shared/types/api/entities/instanceRetrieval'
import { GetEngine } from '@postgres.ai/shared/types/api/endpoints/getEngine'
import { GetSnapshotList } from '@postgres.ai/shared/types/api/endpoints/getSnapshotList'
import { GetBranches } from '@postgres.ai/shared/types/api/endpoints/getBranches'

const POLLING_TIME = 2000

const UNSTABLE_CLONE_STATUS_CODES = ['CREATING', 'RESETTING', 'DELETING']

export type Api = {
  getInstance: GetInstance
  getSnapshots?: GetSnapshots
  createSnapshot?: CreateSnapshot
  refreshInstance?: RefreshInstance
  destroyClone?: DestroyClone
  resetClone?: ResetClone
  getWSToken?: GetWSToken
  initWS?: InitWS
  getConfig?: GetConfig
  updateConfig?: UpdateConfig
  testDbSource?: TestDbSource
  getFullConfig?: GetFullConfig
  getEngine?: GetEngine
  getInstanceRetrieval?: GetInstanceRetrieval
  getBranches?: GetBranches
  getSnapshotList?: GetSnapshotList
}

type Error = {
  title?: string
  message?: string
}

export class MainStore {
  instance: Instance | null = null
  instanceRetrieval: InstanceRetrievalType | null = null
  config: Config | null = null
  fullConfig?: string
  dleEdition?: string

  instanceError: Error | null = null
  configError: string | null = null
  dbSourceError: string | null = null
  getFullConfigError: string | null = null
  getBranchesError: Error | null = null
  snapshotListError: string | null = null

  unstableClones = new Set<string>()
  private updateInstanceTimeoutId: number | null = null

  readonly snapshots: SnapshotsStore

  isReloadingClones = false
  isConfigurationLoading = false
  isReloadingInstanceRetrieval = false
<<<<<<< HEAD
  isBranchesLoading = false
  isConfigLoading = false
=======
  isLoadingInstance = false
>>>>>>> 2d09655f

  private readonly api: Api

  constructor(api: Api) {
    makeAutoObservable(this)

    this.api = api
    this.snapshots = new SnapshotsStore(api)
  }

  get isDisabledInstance() {
    if (!this.instance) return true
    return this.instance.state.status.code === 'NO_RESPONSE'
  }

  load = (instanceId: string) => {
    this.instance = null
    this.loadInstance(instanceId)
    this.getBranches()
    this.loadInstanceRetrieval(instanceId).then(() => {
<<<<<<< HEAD
      this.getConfig().then((res) => {
        if (res) {
          this.getEngine()
        }
      })
=======
      if (this.instanceRetrieval) {
        this.getConfig()
      }
>>>>>>> 2d09655f
    })
    this.snapshots.load(instanceId)
  }

  reloadSnapshots = async () => {
    if (!this.instance) return
    await this.snapshots.reload(this.instance.id)
  }

  reloadInstanceRetrieval = async () => {
    if (!this.instance) return
    this.isReloadingInstanceRetrieval = true
    this.loadInstanceRetrieval(this.instance.id)
    this.isReloadingInstanceRetrieval = false
  }

  private loadInstanceRetrieval = async (instanceId: string) => {
    if (!this.api.getInstanceRetrieval) return

    const { response, error } = await this.api.getInstanceRetrieval({
      instanceId: instanceId,
    })

    if (response) this.instanceRetrieval = response

    if (error)
      this.instanceError = { message: await getTextFromUnknownApiError(error) }

    return !!response
  }

  private loadInstance = async (
    instanceId: string,
    updateUnstableClones = true,
  ) => {
    this.instanceError = null
    this.isLoadingInstance = true

    if (this.api.refreshInstance)
      await this.api.refreshInstance({ instanceId: instanceId })

    const { response, error } = await this.api.getInstance({
      instanceId: instanceId,
    })

    this.isLoadingInstance = false

    if (response === null) {
      this.instanceError = {
        title: 'Error 404',
        message: 'Specified instance not found or you have no access.',
      }
    }

    if (response) {
      this.instance = response

      const unstableClones = new Set<string>()

      this.instance.state.cloning.clones.forEach((clone) => {
        if (UNSTABLE_CLONE_STATUS_CODES.includes(clone.status.code)) {
          unstableClones.add(clone.id)
        }
      })

      this.unstableClones = unstableClones

      if (this.unstableClones.size && updateUnstableClones)
        this.liveUpdateInstance()
    }

    if (error)
      this.instanceError = { message: await getTextFromUnknownApiError(error) }

    return !!response
  }

  getConfig = async () => {
    if (!this.api.getConfig) return

    this.isConfigurationLoading = true
    this.isConfigLoading = true

    const { response, error } = await this.api.getConfig()

    this.isConfigurationLoading = false
    this.isConfigLoading = false

    if (response) {
      this.config = response
      this.configError = null
      this.dbSourceError = null
    }

    if (error) {
      this.configError = await error.json().then((err) => err.message)
    }

    return response
  }

  updateConfig = async (values: Config) => {
    if (!this.api.updateConfig) return

    const { response, error } = await this.api.updateConfig({ ...values })

    if (error) this.configError = await error.json().then((err) => err.message)

    return response
  }

  getFullConfig = async () => {
    if (!this.api.getFullConfig) return

    const { response, error } = await this.api.getFullConfig()
    if (response) {
      this.fullConfig = response
    }

    if (error)
      this.getFullConfigError = await error
        .json()
        .then((err: Error) => err.message)

    return response
  }

  getEngine = async () => {
    if (!this.api.getEngine) return

    const { response, error } = await this.api.getEngine()

    if (response) {
      this.dleEdition = response.edition
    }

    if (error) await getTextFromUnknownApiError(error)
    return response
  }

  testDbSource = async (values: dbSource) => {
    if (!this.api.testDbSource) return

    const { response, error } = await this.api.testDbSource(values)

    if (error)
      this.dbSourceError = await error.json().then((err) => err.message)

    return response
  }

  resetClone = async (cloneId: string, snapshotId: string) => {
    if (!this.instance || !this.api.resetClone) return

    this.unstableClones.add(cloneId)

    const { response, error } = await this.api.resetClone({
      cloneId,
      snapshotId,
      instanceId: this.instance.id,
    })

    if (response) this.liveUpdateInstance()
    if (error) await getTextFromUnknownApiError(error)

    return !!response
  }

  destroyClone = async (cloneId: string) => {
    if (!this.instance || !this.api.destroyClone) return

    this.unstableClones.add(cloneId)

    const { response, error } = await this.api.destroyClone({
      cloneId,
      instanceId: this.instance.id,
    })

    if (response) this.liveUpdateInstance()
    if (error) await getTextFromUnknownApiError(error)

    return !!response
  }

  private liveUpdateInstance = async () => {
    if (this.updateInstanceTimeoutId)
      window.clearTimeout(this.updateInstanceTimeoutId)
    if (!this.unstableClones.size) return
    if (!this.instance) return

    await this.loadInstance(this.instance.id, true)
    await this.loadInstanceRetrieval(this.instance.id)

    if (!this.unstableClones.size) return

    this.updateInstanceTimeoutId = window.setTimeout(
      this.liveUpdateInstance,
      POLLING_TIME,
    )
  }

  reloadClones = async () => {
    if (!this.instance) return
    this.isReloadingClones = true
    await this.loadInstance(this.instance.id)
    await this.loadInstanceRetrieval(this.instance.id)
    this.isReloadingClones = false
  }

  getBranches = async () => {
    if (!this.api.getBranches) return
    this.isBranchesLoading = true

    const { response, error } = await this.api.getBranches()

    this.isBranchesLoading = false

    if (error) this.getBranchesError = await error.json().then((err) => err)

    return response
  }

  getSnapshotList = async (branchName: string) => {
    if (!this.api.getSnapshotList) return

    const { response, error } = await this.api.getSnapshotList(branchName)

    this.isBranchesLoading = false

    if (error) {
      this.snapshotListError = await error.json().then((err) => err.message)
    }

    return response
  }
}<|MERGE_RESOLUTION|>--- conflicted
+++ resolved
@@ -79,12 +79,9 @@
   isReloadingClones = false
   isConfigurationLoading = false
   isReloadingInstanceRetrieval = false
-<<<<<<< HEAD
   isBranchesLoading = false
   isConfigLoading = false
-=======
   isLoadingInstance = false
->>>>>>> 2d09655f
 
   private readonly api: Api
 
@@ -105,17 +102,13 @@
     this.loadInstance(instanceId)
     this.getBranches()
     this.loadInstanceRetrieval(instanceId).then(() => {
-<<<<<<< HEAD
-      this.getConfig().then((res) => {
-        if (res) {
-          this.getEngine()
-        }
-      })
-=======
       if (this.instanceRetrieval) {
-        this.getConfig()
+        this.getConfig().then((res) => {
+          if (res) {
+            this.getEngine()
+          }
+        })
       }
->>>>>>> 2d09655f
     })
     this.snapshots.load(instanceId)
   }
