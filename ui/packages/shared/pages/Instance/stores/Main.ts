--- conflicted
+++ resolved
@@ -26,12 +26,8 @@
 import { GetInstanceRetrieval } from '@postgres.ai/shared/types/api/endpoints/getInstanceRetrieval'
 import { InstanceRetrievalType } from '@postgres.ai/shared/types/api/entities/instanceRetrieval'
 import { GetEngine } from '@postgres.ai/shared/types/api/endpoints/getEngine'
-<<<<<<< HEAD
 import { GetSnapshotList } from '@postgres.ai/shared/types/api/endpoints/getSnapshotList'
 import { GetBranches } from '@postgres.ai/shared/types/api/endpoints/getBranches'
-=======
-import { isRetrievalUnknown } from '@postgres.ai/shared/pages/Configuration/utils'
->>>>>>> 23b6230d
 
 const POLLING_TIME = 2000
 
@@ -107,17 +103,12 @@
     this.loadInstance(instanceId)
     this.getBranches()
     this.loadInstanceRetrieval(instanceId).then(() => {
-<<<<<<< HEAD
       if (this.instanceRetrieval?.mode !== 'physical') {
         this.getConfig().then((res) => {
           if (res) {
             this.getEngine()
           }
         })
-=======
-      if (!isRetrievalUnknown(this.instanceRetrieval?.mode)) {
-        this.getConfig()
->>>>>>> 23b6230d
       }
     })
     this.snapshots.load(instanceId)
@@ -196,19 +187,13 @@
   getConfig = async () => {
     if (!this.api.getConfig) return
 
-<<<<<<< HEAD
     this.isConfigLoading = true
+    this.isConfigurationLoading = true
 
     const { response, error } = await this.api.getConfig()
 
     this.isConfigLoading = false
-=======
-    this.isConfigurationLoading = true
-
-    const { response, error } = await this.api.getConfig()
-
     this.isConfigurationLoading = false
->>>>>>> 23b6230d
 
     if (response) {
       this.config = response
